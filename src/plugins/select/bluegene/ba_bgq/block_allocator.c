--- conflicted
+++ resolved
@@ -70,17 +70,11 @@
 
 /* */
 static int _fill_in_coords(List results, int level, ba_mp_t *start_mp,
-<<<<<<< HEAD
-				    ba_mp_t **check_mp, uint16_t *block_start,
-				    uint16_t *block_end, uint16_t *pass_end,
-				    int *coords);
-=======
 			   ba_mp_t **check_mp, int *block_start,
 			   int *block_end, int *coords);
 
 static int _finish_torus(List results, int level, uint16_t *block_start,
 			 int *block_end, uint16_t *conn_type, int *coords);
->>>>>>> 4a61e5e7
 
 /* */
 static char *_copy_from_main(List main_mps, List ret_list);
@@ -97,11 +91,7 @@
 /* */
 static int _find_path(List mps, ba_mp_t *start_mp, int dim,
 		      uint16_t geometry, uint16_t conn_type,
-<<<<<<< HEAD
-		      uint16_t *block_end, uint16_t *longest);
-=======
 		      int *block_start, int *block_end);
->>>>>>> 4a61e5e7
 
 /* */
 static void _setup_next_mps(int level, int *coords);
@@ -582,16 +572,10 @@
 	ba_mp_t* ba_mp = NULL;
 	ba_mp_t *check_mp[cluster_dims];
 	int size = 1, dim;
-<<<<<<< HEAD
-	uint16_t block_end[cluster_dims];
-	uint16_t pass_end[cluster_dims];
-	int coords[cluster_dims];
-=======
 	int block_start[cluster_dims];
 	int block_end[cluster_dims];
 	int coords[cluster_dims];
 	uint16_t local_deny_pass = ba_deny_pass;
->>>>>>> 4a61e5e7
 
 	if (!ba_initialized){
 		error("Error, configuration not initialized, "
@@ -633,6 +617,8 @@
 		     alpha_num[geometry[Z]],
 		     conn_type[A]);
 
+	/* check just the first dim to see if this node is used for
+	   anything just yet. */
 	if (_mp_used(ba_mp, 0))
 		goto end_it;
 
@@ -653,56 +639,15 @@
 	}
 
 	main_mps = list_create(NULL);
-	/* This midplane should have already been checked if it was in
-	   use or not */
+
+	ba_mp->used |= BA_MP_USED_ALTERED;
 	list_append(main_mps, ba_mp);
 
-<<<<<<< HEAD
-	if (conn_type[A] >= SELECT_SMALL) {
-		/* adding the ba_mp and ending */
-		ba_mp->used |= BA_MP_USED_ALTERED;
-		if (results)
-			name = _copy_from_main(main_mps, results);
-		else
-			name = xstrdup(ba_mp->coord_str);
-		goto end_it;
-	}
-=======
 	if (!deny_pass)
 		deny_pass = &local_deny_pass;
->>>>>>> 4a61e5e7
 
 	/* set the end to the start and the _find_path will increase each dim.*/
-	memcpy(block_end, start, sizeof(block_end));
-	memcpy(pass_end, start, sizeof(pass_end));
 	for (dim=0; dim<cluster_dims; dim++) {
-<<<<<<< HEAD
-		if (!_find_path(main_mps, ba_mp, dim,
-				geometry[dim], conn_type[dim], &block_end[dim],
-				&pass_end[dim])) {
-			goto end_it;
-		}
-	}
-	if (ba_debug_flags & DEBUG_FLAG_BG_ALGO_DEEP)
-		info("complete box is %c%c%c%c x %c%c%c%c pass to %c%c%c%c",
-		     alpha_num[start[A]],
-		     alpha_num[start[X]],
-		     alpha_num[start[Y]],
-		     alpha_num[start[Z]],
-		     alpha_num[block_end[A]],
-		     alpha_num[block_end[X]],
-		     alpha_num[block_end[Y]],
-		     alpha_num[block_end[Z]],
-		     alpha_num[pass_end[A]],
-		     alpha_num[pass_end[X]],
-		     alpha_num[pass_end[Y]],
-		     alpha_num[pass_end[Z]]);
-
-	if (_fill_in_coords(main_mps, A, ba_mp, check_mp,
-			    start, block_end, pass_end, coords) == -1)
-		goto end_it;
-
-=======
 		block_start[dim] = start[dim];
 		block_end[dim] = start[dim];
 		if (!_find_path(main_mps, ba_mp, dim, geometry[dim],
@@ -733,7 +678,6 @@
 			  block_end, conn_type, coords) == -1)
 		goto end_it;
 
->>>>>>> 4a61e5e7
 	/* Success */
 	if (results)
 		name = _copy_from_main(main_mps, results);
@@ -987,17 +931,11 @@
  * RET: -1 on failure 1 on success
  */
 static int _fill_in_coords(List results, int level, ba_mp_t *start_mp,
-<<<<<<< HEAD
-			   ba_mp_t **check_mp, uint16_t *block_start,
-			   uint16_t *block_end, uint16_t *pass_end,
-			   int *coords)
-=======
 			   ba_mp_t **check_mp, int *block_start,
 			   int *block_end, int *coords)
->>>>>>> 4a61e5e7
 {
 	int dim;
-	int count_over = 0;
+	int count_outside = 0;
 	uint16_t used = 0;
 	ba_mp_t *curr_mp;
 
@@ -1006,19 +944,6 @@
 
 	if (level < cluster_dims) {
 		check_mp[level] = start_mp;
-<<<<<<< HEAD
-		for (coords[level] = block_start[level];
-		     coords[level] <= pass_end[level];
-		     coords[level]++) {
-			/* handle the outter dims here */
-			if (_fill_in_coords(
-				    results, level+1, start_mp,
-				    check_mp, block_start,
-				    block_end, pass_end, coords) == -1)
-				return -1;
-			check_mp[level] = check_mp[level]->next_mp[level];
-		}
-=======
 		coords[level] = start_mp->coord[level];
 		do {
 			/* handle the outter dims here */
@@ -1043,26 +968,17 @@
 			else
 				coords[level] = 0;
 		} while (coords[level] != start_mp->coord[level]);
->>>>>>> 4a61e5e7
 		return 1;
 	}
 
 	curr_mp = &ba_main_grid[coords[A]][coords[X]][coords[Y]][coords[Z]];
 
+	/* info("looking at %s", curr_mp->coord_str); */
 	for (dim=0; dim<cluster_dims; dim++) {
 		/* If we get over 2 in any dim that we are
 		   greater here we are pass anything we need to
 		   passthrough, so break.
 		*/
-<<<<<<< HEAD
-		if (check_mp[dim]->used & BA_MP_USED_PASS_BIT) {
-			if (curr_mp->coord[dim] > block_end[dim]) {
-				count_over++;
-				if (count_over > 1)
-					break;
-			}
-			used = check_mp[dim]->used;
-=======
 		if (check_mp[dim]->used & BA_MP_USED_PASS_BIT)
 			used = check_mp[dim]->used;
 
@@ -1078,10 +994,11 @@
 			/* info("yes under %d", count_outside); */
 			if (count_outside > 1)
 				break;
->>>>>>> 4a61e5e7
-		}
-	}
-	if (count_over > 1) {
+		}
+	}
+
+	/* info("got used of %d", used); */
+	if (count_outside > 1) {
 		if (ba_debug_flags & DEBUG_FLAG_BG_ALGO_DEEP)
 			info("skipping non-used %s", curr_mp->coord_str);
 		return 1;
@@ -1292,9 +1209,10 @@
 		for (dim=0; dim<cluster_dims; dim++) {
 			ba_mp->axis_switch[dim].usage |=
 				new_mp->axis_switch[dim].usage;
-			/* info("dim %d is %s", dim, */
-			/*      ba_switch_usage_str( */
-			/* 	     ba_mp->axis_switch[dim].usage)); */
+			if (ba_debug_flags & DEBUG_FLAG_BG_ALGO_DEEP)
+				info("_copy_from_main: dim %d is %s", dim,
+				     ba_switch_usage_str(
+					     ba_mp->axis_switch[dim].usage));
 		}
 	}
 	list_iterator_destroy(itr);
@@ -1432,10 +1350,11 @@
 
 	if (ba_debug_flags & DEBUG_FLAG_BG_ALGO_DEEP)
 		info("_copy_ba_switch: "
-		     "mp %s(%d) %s added %s",
+		     "mp %s(%d) %s added %s to mp %s(%d)",
 		     orig_mp->coord_str, dim,
 		     ba_switch_usage_str(ba_mp->alter_switch[dim].usage),
-		     ba_switch_usage_str(orig_mp->alter_switch[dim].usage));
+		     ba_switch_usage_str(orig_mp->alter_switch[dim].usage),
+		     ba_mp->coord_str, dim);
 	ba_mp->alter_switch[dim].usage |= orig_mp->alter_switch[dim].usage;
 
 	return rc;
@@ -1485,17 +1404,19 @@
 
 static int _find_path(List mps, ba_mp_t *start_mp, int dim,
 		      uint16_t geometry, uint16_t conn_type,
-<<<<<<< HEAD
-		      uint16_t *block_end, uint16_t *longest)
-=======
 		      int *block_start, int *block_end)
->>>>>>> 4a61e5e7
 {
 	ba_mp_t *curr_mp = start_mp->next_mp[dim];
 	ba_switch_t *axis_switch = NULL;
 	ba_switch_t *alter_switch = NULL;
 	int count = 1;
 	int add = 0;
+
+	if (ba_debug_flags & DEBUG_FLAG_BG_ALGO_DEEP)
+		info("_find_path: at mp %s(%d) geo %d switches at %s and %s",
+		     start_mp->coord_str, dim, geometry,
+		     ba_switch_usage_str(start_mp->axis_switch[dim].usage),
+		     ba_switch_usage_str(start_mp->alter_switch[dim].usage));
 
 	if (_mp_used(start_mp, dim))
 		return 0;
@@ -1509,16 +1430,6 @@
 		   IN/OUT ports.
 		*/
 		start_mp->used |= BA_MP_USED_ALTERED;
-<<<<<<< HEAD
-		if (conn_type == SELECT_TORUS) {
-			alter_switch->usage |= BG_SWITCH_WRAPPED;
-			if (ba_debug_flags & DEBUG_FLAG_BG_ALGO_DEEP)
-				info("using mp %s(%d) in 1 geo %s added %s",
-				     start_mp->coord_str, dim,
-				     ba_switch_usage_str(axis_switch->usage),
-				     ba_switch_usage_str(alter_switch->usage));
-		}
-=======
 		/* all 1 dimensions need a TORUS */
 		alter_switch->usage |= BG_SWITCH_WRAPPED;
 		if (ba_debug_flags & DEBUG_FLAG_BG_ALGO_DEEP)
@@ -1526,7 +1437,6 @@
 			     start_mp->coord_str, dim,
 			     ba_switch_usage_str(axis_switch->usage),
 			     ba_switch_usage_str(alter_switch->usage));
->>>>>>> 4a61e5e7
 		return 1;
 	}
 	if (_mp_out_used(start_mp, dim))
@@ -1540,12 +1450,7 @@
 		//curr_mp->used |= BA_MP_USED_START;
 		axis_switch = &curr_mp->axis_switch[dim];
 		alter_switch = &curr_mp->alter_switch[dim];
-<<<<<<< HEAD
-		if (curr_mp->coord[dim] > *longest)
-			*longest = curr_mp->coord[dim];
-=======
-
->>>>>>> 4a61e5e7
+
 		/* This should never happen since we got here
 		   from an unused mp */
 		if (axis_switch->usage & BG_SWITCH_IN_PASS) {
@@ -1614,11 +1519,7 @@
 			alter_switch->usage |= BG_SWITCH_PASS;
 			if (ba_debug_flags & DEBUG_FLAG_BG_ALGO_DEEP) {
 				if (count == geometry) {
-<<<<<<< HEAD
-					info("using mp %s(%d)to "
-=======
 					info("_find_path: using mp %s(%d) to "
->>>>>>> 4a61e5e7
 					     "finish torus %s added %s",
 					     curr_mp->coord_str, dim,
 					     ba_switch_usage_str(
