/*****************************************************************************\
 *  jobacct_common.c - common functions for almost all jobacct plugins.
 *****************************************************************************
 *
 *  Copyright (C) 2005 Hewlett-Packard Development Company, L.P.
 *  Written by Danny Auble, <da@llnl.gov>
 *  CODE-OCEC-09-009. All rights reserved.
 *
 *  This file is part of SLURM, a resource management program.
 *  For details, see <https://computing.llnl.gov/linux/slurm/>.
 *  Please also read the included file: DISCLAIMER.
 *
 *  SLURM is free software; you can redistribute it and/or modify it under
 *  the terms of the GNU General Public License as published by the Free
 *  Software Foundation; either version 2 of the License, or (at your option)
 *  any later version.
 *
 *  In addition, as a special exception, the copyright holders give permission
 *  to link the code of portions of this program with the OpenSSL library under
 *  certain conditions as described in each individual source file, and
 *  distribute linked combinations including the two. You must obey the GNU
 *  General Public License in all respects for all of the code used other than
 *  OpenSSL. If you modify file(s) with this exception, you may extend this
 *  exception to your version of the file(s), but you are not obligated to do
 *  so. If you do not wish to do so, delete this exception statement from your
 *  version.  If you delete this exception statement from all source files in
 *  the program, then also delete it here.
 *
 *  SLURM is distributed in the hope that it will be useful, but WITHOUT ANY
 *  WARRANTY; without even the implied warranty of MERCHANTABILITY or FITNESS
 *  FOR A PARTICULAR PURPOSE.  See the GNU General Public License for more
 *  details.
 *
 *  You should have received a copy of the GNU General Public License along
 *  with SLURM; if not, write to the Free Software Foundation, Inc.,
 *  51 Franklin Street, Fifth Floor, Boston, MA 02110-1301  USA.
 *
 *  This file is patterned after jobcomp_linux.c, written by Morris Jette and
 *  Copyright (C) 2002 The Regents of the University of California.
\*****************************************************************************/

#include "jobacct_common.h"

pthread_mutex_t jobacct_lock = PTHREAD_MUTEX_INITIALIZER;
uint32_t jobacct_job_id     = 0;
uint32_t jobacct_step_id    = 0;
uint32_t jobacct_mem_limit  = 0;
uint32_t jobacct_vmem_limit = 0;
uint32_t mult = 1000;

static void _pack_jobacct_id(jobacct_id_t *jobacct_id,
			     uint16_t rpc_version, Buf buffer)
{
	pack32((uint32_t)jobacct_id->nodeid, buffer);
	pack16((uint16_t)jobacct_id->taskid, buffer);
}

static int _unpack_jobacct_id(jobacct_id_t *jobacct_id,
			      uint16_t rpc_version, Buf buffer)
{
	safe_unpack32(&jobacct_id->nodeid, buffer);
	safe_unpack16(&jobacct_id->taskid, buffer);
	return SLURM_SUCCESS;
unpack_error:
	return SLURM_ERROR;
}

<<<<<<< HEAD
static void _pack_sacct(sacct_t *sacct, uint16_t rpc_version, Buf buffer)
{
	int i=0;

	if(rpc_version >= 6) {
		if(!sacct) {
			for(i=0; i<4; i++)
				pack32((uint32_t) 0, buffer);

			for(i=0; i<4; i++)
				packdouble(0, buffer);

			for(i=0; i<4; i++) {	/* _pack_jobacct_id() */
				pack32((uint32_t) 0, buffer);
				pack16((uint16_t) 0, buffer);
			}
			return;
		}

		pack32(sacct->max_vsize, buffer);
		pack32(sacct->max_rss, buffer);
		pack32(sacct->max_pages, buffer);
		pack32(sacct->min_cpu, buffer);

		packdouble(sacct->ave_vsize, buffer);
		packdouble(sacct->ave_rss, buffer);
		packdouble(sacct->ave_pages, buffer);
		packdouble(sacct->ave_cpu, buffer);

		_pack_jobacct_id(&sacct->max_vsize_id, rpc_version, buffer);
		_pack_jobacct_id(&sacct->max_rss_id, rpc_version, buffer);
		_pack_jobacct_id(&sacct->max_pages_id, rpc_version, buffer);
		_pack_jobacct_id(&sacct->min_cpu_id, rpc_version, buffer);
	} else {
		uint32_t temp;

		if(!sacct) {
			for(i=0; i<8; i++)
				pack32((uint32_t) 0, buffer);

			for(i=0; i<4; i++) {	/* _pack_jobacct_id() */
				pack32((uint32_t) 0, buffer);
				pack16((uint16_t) 0, buffer);
			}
			return;
		}

		pack32(sacct->max_vsize, buffer);
		temp = sacct->ave_vsize * mult;
		pack32(temp, buffer);
		pack32(sacct->max_rss, buffer);
		temp = (uint32_t)sacct->ave_rss * mult;
		pack32(temp, buffer);
		pack32(sacct->max_pages, buffer);
		temp = (uint32_t)sacct->ave_pages * mult;
		pack32(temp, buffer);
		temp = (uint32_t)sacct->min_cpu * mult;
		pack32(temp, buffer);
		temp = (uint32_t)sacct->ave_cpu * mult;
		pack32(temp, buffer);

		_pack_jobacct_id(&sacct->max_vsize_id, rpc_version, buffer);
		_pack_jobacct_id(&sacct->max_rss_id, rpc_version, buffer);
		_pack_jobacct_id(&sacct->max_pages_id, rpc_version, buffer);
		_pack_jobacct_id(&sacct->min_cpu_id, rpc_version, buffer);
	}
}

/* you need to xfree this */
static int _unpack_sacct(sacct_t *sacct, uint16_t rpc_version, Buf buffer)
{
	if(rpc_version >= 6) {
		safe_unpack32(&sacct->max_vsize, buffer);
		safe_unpack32(&sacct->max_rss, buffer);
		safe_unpack32(&sacct->max_pages, buffer);
		safe_unpack32(&sacct->min_cpu, buffer);

		safe_unpackdouble(&sacct->ave_vsize, buffer);
		safe_unpackdouble(&sacct->ave_rss, buffer);
		safe_unpackdouble(&sacct->ave_pages, buffer);
		safe_unpackdouble(&sacct->ave_cpu, buffer);

		if(_unpack_jobacct_id(&sacct->max_vsize_id, rpc_version,
				      buffer) != SLURM_SUCCESS)
			goto unpack_error;
		if(_unpack_jobacct_id(&sacct->max_rss_id, rpc_version, 					      buffer) != SLURM_SUCCESS)
			goto unpack_error;
		if(_unpack_jobacct_id(&sacct->max_pages_id, rpc_version, 					      buffer) != SLURM_SUCCESS)
			goto unpack_error;
		if(_unpack_jobacct_id(&sacct->min_cpu_id, rpc_version, 					      buffer) != SLURM_SUCCESS)
			goto unpack_error;
	} else {
		/* this is here to handle the floats since it appears sending
		 * in a float with a typecast returns incorrect information
		 */
		uint32_t temp;

		safe_unpack32(&sacct->max_vsize, buffer);
		safe_unpack32(&temp, buffer);
		sacct->ave_vsize = temp / mult;
		safe_unpack32(&sacct->max_rss, buffer);
		safe_unpack32(&temp, buffer);
		sacct->ave_rss = temp / mult;
		safe_unpack32(&sacct->max_pages, buffer);
		safe_unpack32(&temp, buffer);
		sacct->ave_pages = temp / mult;
		safe_unpack32(&temp, buffer);
		sacct->min_cpu = temp / mult;
		safe_unpack32(&temp, buffer);
		sacct->ave_cpu = temp / mult;
		if(_unpack_jobacct_id(&sacct->max_vsize_id, rpc_version,
				      buffer) != SLURM_SUCCESS)
			goto unpack_error;
		if(_unpack_jobacct_id(&sacct->max_rss_id, rpc_version,
				      buffer) != SLURM_SUCCESS)
			goto unpack_error;
		if(_unpack_jobacct_id(&sacct->max_pages_id, rpc_version,
				      buffer) != SLURM_SUCCESS)
			goto unpack_error;
		if(_unpack_jobacct_id(&sacct->min_cpu_id, rpc_version,
				      buffer) != SLURM_SUCCESS)
			goto unpack_error;
	}
	return SLURM_SUCCESS;

unpack_error:
	sacct = NULL;
       	return SLURM_ERROR;
}
extern jobacct_job_rec_t *create_jobacct_job_rec()
{
	jobacct_job_rec_t *job = xmalloc(sizeof(jobacct_job_rec_t));
	memset(&job->sacct, 0, sizeof(sacct_t));
	job->sacct.min_cpu = NO_VAL;
	job->state = JOB_PENDING;
	job->steps = list_create(destroy_jobacct_step_rec);
	job->requid = -1;
	job->lft = (uint32_t)NO_VAL;
	job->resvid = (uint32_t)NO_VAL;

      	return job;
}

extern jobacct_step_rec_t *create_jobacct_step_rec()
{
	jobacct_step_rec_t *step = xmalloc(sizeof(jobacct_job_rec_t));
	memset(&step->sacct, 0, sizeof(sacct_t));
	step->stepid = (uint32_t)NO_VAL;
	step->state = NO_VAL;
	step->exitcode = NO_VAL;
	step->ncpus = (uint32_t)NO_VAL;
	step->elapsed = (uint32_t)NO_VAL;
	step->tot_cpu_sec = (uint32_t)NO_VAL;
	step->tot_cpu_usec = (uint32_t)NO_VAL;
	step->requid = -1;

	return step;
}

extern void destroy_jobacct_job_rec(void *object)
{
	jobacct_job_rec_t *job = (jobacct_job_rec_t *)object;
	if (job) {
		xfree(job->account);
		xfree(job->blockid);
		xfree(job->cluster);
		xfree(job->jobname);
		xfree(job->partition);
		xfree(job->nodes);
		if(job->steps) {
			list_destroy(job->steps);
			job->steps = NULL;
		}
		xfree(job->user);
		xfree(job->wckey);
		xfree(job);
	}
}

extern void destroy_jobacct_step_rec(void *object)
{
	jobacct_step_rec_t *step = (jobacct_step_rec_t *)object;
	if (step) {
		xfree(step->nodes);
		xfree(step->stepname);
		xfree(step);
	}
}

extern void destroy_jobacct_selected_step(void *object)
{
	jobacct_selected_step_t *step = (jobacct_selected_step_t *)object;
	if (step) {
		xfree(step);
	}
}


extern void pack_jobacct_job_rec(void *object, uint16_t rpc_version, Buf buffer)
{
	jobacct_job_rec_t *job = (jobacct_job_rec_t *)object;
	ListIterator itr = NULL;
	jobacct_step_rec_t *step = NULL;
	uint32_t count = 0;

	if(rpc_version >= 5) {
		pack32(job->alloc_cpus, buffer);
		pack32(job->alloc_nodes, buffer);
		pack32(job->associd, buffer);
		packstr(job->account, buffer);
		packstr(job->blockid, buffer);
		packstr(job->cluster, buffer);
		pack32(job->elapsed, buffer);
		pack_time(job->eligible, buffer);
		pack_time(job->end, buffer);
		pack32(job->exitcode, buffer);
		pack32(job->gid, buffer);
		pack32(job->jobid, buffer);
		packstr(job->jobname, buffer);
		pack32(job->lft, buffer);
		packstr(job->partition, buffer);
		packstr(job->nodes, buffer);
		pack32(job->priority, buffer);
		pack16(job->qos, buffer);
		pack32(job->resvid, buffer);
		pack32(job->req_cpus, buffer);
		pack32(job->requid, buffer);
		_pack_sacct(&job->sacct, rpc_version, buffer);
		pack32(job->show_full, buffer);
		pack_time(job->start, buffer);
		pack16((uint16_t)job->state, buffer);
		if(job->steps)
			count = list_count(job->steps);
		pack32(count, buffer);
		if(count) {
			itr = list_iterator_create(job->steps);
			while((step = list_next(itr))) {
				pack_jobacct_step_rec(step, rpc_version,
						      buffer);
			}
			list_iterator_destroy(itr);
		}
		pack_time(job->submit, buffer);
		pack32(job->suspended, buffer);
		pack32(job->sys_cpu_sec, buffer);
		pack32(job->sys_cpu_usec, buffer);
		pack32(job->timelimit, buffer);
		pack32(job->tot_cpu_sec, buffer);
		pack32(job->tot_cpu_usec, buffer);
		pack16(job->track_steps, buffer);
		pack32(job->uid, buffer);
		packstr(job->user, buffer);
		pack32(job->user_cpu_sec, buffer);
		pack32(job->user_cpu_usec, buffer);
		packstr(job->wckey, buffer); /* added for rpc_version 4 */
		pack32(job->wckeyid, buffer); /* added for rpc_version 4 */
	} else if(rpc_version >= 4) {
		pack32(job->alloc_cpus, buffer);
		pack32(job->associd, buffer);
		packstr(job->account, buffer);
		packstr(job->blockid, buffer);
		packstr(job->cluster, buffer);
		pack32(job->elapsed, buffer);
		pack_time(job->eligible, buffer);
		pack_time(job->end, buffer);
		pack32(job->exitcode, buffer);
		pack32(job->gid, buffer);
		pack32(job->jobid, buffer);
		packstr(job->jobname, buffer);
		pack32(job->lft, buffer);
		packstr(job->partition, buffer);
		packstr(job->nodes, buffer);
		pack32(job->priority, buffer);
		pack16(job->qos, buffer);
		pack32(job->req_cpus, buffer);
		pack32(job->requid, buffer);
		_pack_sacct(&job->sacct, rpc_version, buffer);
		pack32(job->show_full, buffer);
		pack_time(job->start, buffer);
		pack16((uint16_t)job->state, buffer);
		if(job->steps)
			count = list_count(job->steps);
		pack32(count, buffer);
		if(count) {
			itr = list_iterator_create(job->steps);
			while((step = list_next(itr))) {
				pack_jobacct_step_rec(step, rpc_version,
						      buffer);
			}
			list_iterator_destroy(itr);
		}
		pack_time(job->submit, buffer);
		pack32(job->suspended, buffer);
		pack32(job->sys_cpu_sec, buffer);
		pack32(job->sys_cpu_usec, buffer);
		pack32(job->tot_cpu_sec, buffer);
		pack32(job->tot_cpu_usec, buffer);
		pack16(job->track_steps, buffer);
		pack32(job->uid, buffer);
		packstr(job->user, buffer);
		pack32(job->user_cpu_sec, buffer);
		pack32(job->user_cpu_usec, buffer);
		packstr(job->wckey, buffer); /* added for rpc_version 4 */
		pack32(job->wckeyid, buffer); /* added for rpc_version 4 */
	} else {
		pack32(job->alloc_cpus, buffer);
		pack32(job->associd, buffer);
		packstr(job->account, buffer);
		packstr(job->blockid, buffer);
		packstr(job->cluster, buffer);
		pack32(job->elapsed, buffer);
		pack_time(job->eligible, buffer);
		pack_time(job->end, buffer);
		pack32(job->exitcode, buffer);
		pack32(job->gid, buffer);
		pack32(job->jobid, buffer);
		packstr(job->jobname, buffer);
		pack32(job->lft, buffer);
		packstr(job->partition, buffer);
		packstr(job->nodes, buffer);
		pack32(job->priority, buffer);
		pack16(job->qos, buffer);
		pack32(job->req_cpus, buffer);
		pack32(job->requid, buffer);
		_pack_sacct(&job->sacct, rpc_version, buffer);
		pack32(job->show_full, buffer);
		pack_time(job->start, buffer);
		pack16((uint16_t)job->state, buffer);
		if(job->steps)
			count = list_count(job->steps);
		pack32(count, buffer);
		if(count) {
			itr = list_iterator_create(job->steps);
			while((step = list_next(itr))) {
				pack_jobacct_step_rec(step, rpc_version,
						      buffer);
			}
			list_iterator_destroy(itr);
		}
		pack_time(job->submit, buffer);
		pack32(job->suspended, buffer);
		pack32(job->sys_cpu_sec, buffer);
		pack32(job->sys_cpu_usec, buffer);
		pack32(job->tot_cpu_sec, buffer);
		pack32(job->tot_cpu_usec, buffer);
		pack16(job->track_steps, buffer);
		pack32(job->uid, buffer);
		packstr(job->user, buffer);
		pack32(job->user_cpu_sec, buffer);
		pack32(job->user_cpu_usec, buffer);
	}
}

extern int unpack_jobacct_job_rec(void **job, uint16_t rpc_version, Buf buffer)
{
	jobacct_job_rec_t *job_ptr = xmalloc(sizeof(jobacct_job_rec_t));
	int i = 0;
	jobacct_step_rec_t *step = NULL;
	uint32_t count = 0;
	uint32_t uint32_tmp;
	uint16_t uint16_tmp;

	*job = job_ptr;

	if(rpc_version >= 5) {
		safe_unpack32(&job_ptr->alloc_cpus, buffer);
		safe_unpack32(&job_ptr->alloc_nodes, buffer);
		safe_unpack32(&job_ptr->associd, buffer);
		safe_unpackstr_xmalloc(&job_ptr->account, &uint32_tmp, buffer);
		safe_unpackstr_xmalloc(&job_ptr->blockid, &uint32_tmp, buffer);
		safe_unpackstr_xmalloc(&job_ptr->cluster, &uint32_tmp, buffer);
		safe_unpack32(&job_ptr->elapsed, buffer);
		safe_unpack_time(&job_ptr->eligible, buffer);
		safe_unpack_time(&job_ptr->end, buffer);
		safe_unpack32(&uint32_tmp, buffer);
		job_ptr->exitcode = (int32_t)uint32_tmp;
		safe_unpack32(&job_ptr->gid, buffer);
		safe_unpack32(&job_ptr->jobid, buffer);
		safe_unpackstr_xmalloc(&job_ptr->jobname, &uint32_tmp, buffer);
		safe_unpack32(&job_ptr->lft, buffer);
		safe_unpackstr_xmalloc(&job_ptr->partition, &uint32_tmp,
				       buffer);
		safe_unpackstr_xmalloc(&job_ptr->nodes, &uint32_tmp, buffer);
		safe_unpack32(&job_ptr->priority, buffer);
		safe_unpack16(&job_ptr->qos, buffer);
		safe_unpack32(&job_ptr->resvid, buffer);
		safe_unpack32(&job_ptr->req_cpus, buffer);
		safe_unpack32(&job_ptr->requid, buffer);
		if(_unpack_sacct(&job_ptr->sacct, rpc_version, buffer)
		   != SLURM_SUCCESS)
			goto unpack_error;
		safe_unpack32(&job_ptr->show_full, buffer);
		safe_unpack_time(&job_ptr->start, buffer);
		safe_unpack16(&uint16_tmp, buffer);
		job_ptr->state = uint16_tmp;
		safe_unpack32(&count, buffer);

		job_ptr->steps = list_create(destroy_jobacct_step_rec);
		for(i=0; i<count; i++) {
			unpack_jobacct_step_rec(&step, rpc_version, buffer);
			if(step) {
				step->job_ptr = job_ptr;
				if(!job_ptr->first_step_ptr)
					job_ptr->first_step_ptr = step;
				list_append(job_ptr->steps, step);
			}
		}

		safe_unpack_time(&job_ptr->submit, buffer);
		safe_unpack32(&job_ptr->suspended, buffer);
		safe_unpack32(&job_ptr->sys_cpu_sec, buffer);
		safe_unpack32(&job_ptr->sys_cpu_usec, buffer);
		safe_unpack32(&job_ptr->timelimit, buffer);
		safe_unpack32(&job_ptr->tot_cpu_sec, buffer);
		safe_unpack32(&job_ptr->tot_cpu_usec, buffer);
		safe_unpack16(&job_ptr->track_steps, buffer);
		safe_unpack32(&job_ptr->uid, buffer);
		safe_unpackstr_xmalloc(&job_ptr->user, &uint32_tmp, buffer);
		safe_unpack32(&job_ptr->user_cpu_sec, buffer);
		safe_unpack32(&job_ptr->user_cpu_usec, buffer);
		safe_unpackstr_xmalloc(&job_ptr->wckey, &uint32_tmp, buffer);
		safe_unpack32(&job_ptr->wckeyid, buffer);
	} else if(rpc_version >= 4) {
		safe_unpack32(&job_ptr->alloc_cpus, buffer);
		safe_unpack32(&job_ptr->associd, buffer);
		safe_unpackstr_xmalloc(&job_ptr->account, &uint32_tmp, buffer);
		safe_unpackstr_xmalloc(&job_ptr->blockid, &uint32_tmp, buffer);
		safe_unpackstr_xmalloc(&job_ptr->cluster, &uint32_tmp, buffer);
		safe_unpack32(&job_ptr->elapsed, buffer);
		safe_unpack_time(&job_ptr->eligible, buffer);
		safe_unpack_time(&job_ptr->end, buffer);
		safe_unpack32(&uint32_tmp, buffer);
		job_ptr->exitcode = (int32_t)uint32_tmp;
		safe_unpack32(&job_ptr->gid, buffer);
		safe_unpack32(&job_ptr->jobid, buffer);
		safe_unpackstr_xmalloc(&job_ptr->jobname, &uint32_tmp, buffer);
		safe_unpack32(&job_ptr->lft, buffer);
		safe_unpackstr_xmalloc(&job_ptr->partition, &uint32_tmp,
				       buffer);
		safe_unpackstr_xmalloc(&job_ptr->nodes, &uint32_tmp, buffer);
		safe_unpack32(&job_ptr->priority, buffer);
		safe_unpack16(&job_ptr->qos, buffer);
		safe_unpack32(&job_ptr->req_cpus, buffer);
		safe_unpack32(&job_ptr->requid, buffer);
		if(_unpack_sacct(&job_ptr->sacct, rpc_version, buffer)
		   != SLURM_SUCCESS)
			goto unpack_error;
		safe_unpack32(&job_ptr->show_full, buffer);
		safe_unpack_time(&job_ptr->start, buffer);
		safe_unpack16(&uint16_tmp, buffer);
		job_ptr->state = uint16_tmp;
		safe_unpack32(&count, buffer);

		job_ptr->steps = list_create(destroy_jobacct_step_rec);
		for(i=0; i<count; i++) {
			unpack_jobacct_step_rec(&step, rpc_version, buffer);
			if(step) {
				step->job_ptr = job_ptr;
				if(!job_ptr->first_step_ptr)
					job_ptr->first_step_ptr = step;
				list_append(job_ptr->steps, step);
			}
		}

		safe_unpack_time(&job_ptr->submit, buffer);
		safe_unpack32(&job_ptr->suspended, buffer);
		safe_unpack32(&job_ptr->sys_cpu_sec, buffer);
		safe_unpack32(&job_ptr->sys_cpu_usec, buffer);
		safe_unpack32(&job_ptr->tot_cpu_sec, buffer);
		safe_unpack32(&job_ptr->tot_cpu_usec, buffer);
		safe_unpack16(&job_ptr->track_steps, buffer);
		safe_unpack32(&job_ptr->uid, buffer);
		safe_unpackstr_xmalloc(&job_ptr->user, &uint32_tmp, buffer);
		safe_unpack32(&job_ptr->user_cpu_sec, buffer);
		safe_unpack32(&job_ptr->user_cpu_usec, buffer);
		safe_unpackstr_xmalloc(&job_ptr->wckey, &uint32_tmp, buffer);
		safe_unpack32(&job_ptr->wckeyid, buffer);
	} else {
		safe_unpack32(&job_ptr->alloc_cpus, buffer);
		safe_unpack32(&job_ptr->associd, buffer);
		safe_unpackstr_xmalloc(&job_ptr->account, &uint32_tmp, buffer);
		safe_unpackstr_xmalloc(&job_ptr->blockid, &uint32_tmp, buffer);
		safe_unpackstr_xmalloc(&job_ptr->cluster, &uint32_tmp, buffer);
		safe_unpack32(&job_ptr->elapsed, buffer);
		safe_unpack_time(&job_ptr->eligible, buffer);
		safe_unpack_time(&job_ptr->end, buffer);
		safe_unpack32(&uint32_tmp, buffer);
		job_ptr->exitcode = (int32_t)uint32_tmp;
		safe_unpack32(&job_ptr->gid, buffer);
		safe_unpack32(&job_ptr->jobid, buffer);
		safe_unpackstr_xmalloc(&job_ptr->jobname, &uint32_tmp, buffer);
		safe_unpack32(&job_ptr->lft, buffer);
		safe_unpackstr_xmalloc(&job_ptr->partition, &uint32_tmp,
				       buffer);
		safe_unpackstr_xmalloc(&job_ptr->nodes, &uint32_tmp, buffer);
		safe_unpack32(&uint32_tmp, buffer);
		job_ptr->priority = (int32_t)uint32_tmp;
		safe_unpack16(&job_ptr->qos, buffer);
		safe_unpack32(&job_ptr->req_cpus, buffer);
		safe_unpack32(&job_ptr->requid, buffer);
		if(_unpack_sacct(&job_ptr->sacct, rpc_version, buffer)
		   != SLURM_SUCCESS)
			goto unpack_error;
		safe_unpack32(&job_ptr->show_full, buffer);
		safe_unpack_time(&job_ptr->start, buffer);
		safe_unpack16(&uint16_tmp, buffer);
		job_ptr->state = uint16_tmp;
		safe_unpack32(&count, buffer);
		job_ptr->steps = list_create(destroy_jobacct_step_rec);
		for(i=0; i<count; i++) {
			unpack_jobacct_step_rec(&step, rpc_version, buffer);
			if(step) {
				step->job_ptr = job_ptr;
				if(!job_ptr->first_step_ptr)
					job_ptr->first_step_ptr = step;
				list_append(job_ptr->steps, step);
			}
		}

		safe_unpack_time(&job_ptr->submit, buffer);
		safe_unpack32(&job_ptr->suspended, buffer);
		safe_unpack32(&job_ptr->sys_cpu_sec, buffer);
		safe_unpack32(&job_ptr->sys_cpu_usec, buffer);
		safe_unpack32(&job_ptr->tot_cpu_sec, buffer);
		safe_unpack32(&job_ptr->tot_cpu_usec, buffer);
		safe_unpack16(&job_ptr->track_steps, buffer);
		safe_unpack32(&job_ptr->uid, buffer);
		safe_unpackstr_xmalloc(&job_ptr->user, &uint32_tmp, buffer);
		safe_unpack32(&job_ptr->user_cpu_sec, buffer);
		safe_unpack32(&job_ptr->user_cpu_usec, buffer);
	}

	return SLURM_SUCCESS;

unpack_error:
	destroy_jobacct_job_rec(job_ptr);
	*job = NULL;
	return SLURM_ERROR;
}

extern void pack_jobacct_step_rec(jobacct_step_rec_t *step,
				  uint16_t rpc_version, Buf buffer)
{
	uint32_t uint32_tmp = NO_VAL;

	if(rpc_version >= 5) {
		pack32(step->elapsed, buffer);
		pack_time(step->end, buffer);
		pack32((uint32_t)step->exitcode, buffer);
		pack32(step->ncpus, buffer);
		pack32(step->nnodes, buffer);
		packstr(step->nodes, buffer);
		pack32(step->ntasks, buffer);
		pack32(step->requid, buffer);
		_pack_sacct(&step->sacct, rpc_version, buffer);
		pack_time(step->start, buffer);
		pack16(step->state, buffer);
		pack32(step->stepid, buffer);	/* job's step number */
		packstr(step->stepname, buffer);
		pack32(step->suspended, buffer);
		pack32(step->sys_cpu_sec, buffer);
		pack32(step->sys_cpu_usec, buffer);
		pack16(step->task_dist, buffer);
		pack32(step->tot_cpu_sec, buffer);
		pack32(step->tot_cpu_usec, buffer);
		pack32(step->user_cpu_sec, buffer);
		pack32(step->user_cpu_usec, buffer);
	} else {
		pack32(step->elapsed, buffer);
		pack_time(step->end, buffer);
		pack32((uint32_t)step->exitcode, buffer);
		pack32(uint32_tmp, buffer);
		pack32(step->ncpus, buffer);
		packstr(step->nodes, buffer);
		pack32(step->requid, buffer);
		_pack_sacct(&step->sacct, rpc_version, buffer);
		pack_time(step->start, buffer);
		pack16(step->state, buffer);
		pack32(step->stepid, buffer);	/* job's step number */
		packstr(step->stepname, buffer);
		pack32(step->suspended, buffer);
		pack32(step->sys_cpu_sec, buffer);
		pack32(step->sys_cpu_usec, buffer);
		pack32(step->tot_cpu_sec, buffer);
		pack32(step->tot_cpu_usec, buffer);
		pack32(step->user_cpu_sec, buffer);
		pack32(step->user_cpu_usec, buffer);
	}
}

extern int unpack_jobacct_step_rec(jobacct_step_rec_t **step,
				   uint16_t rpc_version, Buf buffer)
{
	uint32_t uint32_tmp;
	uint16_t uint16_tmp;
	jobacct_step_rec_t *step_ptr = xmalloc(sizeof(jobacct_step_rec_t));

	*step = step_ptr;

	if(rpc_version >= 5) {
		safe_unpack32(&step_ptr->elapsed, buffer);
		safe_unpack_time(&step_ptr->end, buffer);
		safe_unpack32(&uint32_tmp, buffer);
		step_ptr->exitcode = (int32_t)uint32_tmp;
		safe_unpack32(&step_ptr->ncpus, buffer);
		safe_unpack32(&step_ptr->nnodes, buffer);
		safe_unpackstr_xmalloc(&step_ptr->nodes, &uint32_tmp, buffer);
		safe_unpack32(&step_ptr->ntasks, buffer);
		safe_unpack32(&step_ptr->requid, buffer);
		if(_unpack_sacct(&step_ptr->sacct, rpc_version, buffer)
		   != SLURM_SUCCESS)
			goto unpack_error;
		safe_unpack_time(&step_ptr->start, buffer);
		safe_unpack16(&uint16_tmp, buffer);
		step_ptr->state = uint16_tmp;
		safe_unpack32(&step_ptr->stepid, buffer);
		safe_unpackstr_xmalloc(&step_ptr->stepname,
				       &uint32_tmp, buffer);
		safe_unpack32(&step_ptr->suspended, buffer);
		safe_unpack32(&step_ptr->sys_cpu_sec, buffer);
		safe_unpack32(&step_ptr->sys_cpu_usec, buffer);
		safe_unpack16(&step_ptr->task_dist, buffer);
		safe_unpack32(&step_ptr->tot_cpu_sec, buffer);
		safe_unpack32(&step_ptr->tot_cpu_usec, buffer);
		safe_unpack32(&step_ptr->user_cpu_sec, buffer);
		safe_unpack32(&step_ptr->user_cpu_usec, buffer);
	} else {
		safe_unpack32(&step_ptr->elapsed, buffer);
		safe_unpack_time(&step_ptr->end, buffer);
		safe_unpack32(&uint32_tmp, buffer);
		step_ptr->exitcode = (int32_t)uint32_tmp;
		safe_unpack32(&uint32_tmp, buffer);
		safe_unpack32(&step_ptr->ncpus, buffer);
		safe_unpackstr_xmalloc(&step_ptr->nodes, &uint32_tmp, buffer);
		safe_unpack32(&step_ptr->requid, buffer);
		if(_unpack_sacct(&step_ptr->sacct, rpc_version, buffer)
		   != SLURM_SUCCESS)
			goto unpack_error;
		safe_unpack_time(&step_ptr->start, buffer);
		safe_unpack16(&uint16_tmp, buffer);
		step_ptr->state = uint16_tmp;
		safe_unpack32(&step_ptr->stepid, buffer);	/* job's step number */
		safe_unpackstr_xmalloc(&step_ptr->stepname, &uint32_tmp, buffer);
		safe_unpack32(&step_ptr->suspended, buffer);
		safe_unpack32(&step_ptr->sys_cpu_sec, buffer);
		safe_unpack32(&step_ptr->sys_cpu_usec, buffer);
		safe_unpack32(&step_ptr->tot_cpu_sec, buffer);
		safe_unpack32(&step_ptr->tot_cpu_usec, buffer);
		safe_unpack32(&step_ptr->user_cpu_sec, buffer);
		safe_unpack32(&step_ptr->user_cpu_usec, buffer);
	}
	return SLURM_SUCCESS;

unpack_error:
	destroy_jobacct_step_rec(step_ptr);
	*step = NULL;
	return SLURM_ERROR;
}

extern void pack_jobacct_selected_step(jobacct_selected_step_t *step,
				       uint16_t rpc_version, Buf buffer)
{
	pack32(step->jobid, buffer);
	pack32(step->stepid, buffer);
}

extern int unpack_jobacct_selected_step(jobacct_selected_step_t **step,
					uint16_t rpc_version, Buf buffer)
{
	jobacct_selected_step_t *step_ptr =
		xmalloc(sizeof(jobacct_selected_step_t));

	*step = step_ptr;

	safe_unpack32(&step_ptr->jobid, buffer);
	safe_unpack32(&step_ptr->stepid, buffer);

	return SLURM_SUCCESS;

unpack_error:
	destroy_jobacct_selected_step(step_ptr);
	*step = NULL;
	return SLURM_ERROR;
}

=======
>>>>>>> 2cde3b17
extern int jobacct_common_init_struct(struct jobacctinfo *jobacct,
				      jobacct_id_t *jobacct_id)
{
	if(!jobacct_id) {
		jobacct_id_t temp_id;
		temp_id.taskid = (uint16_t)NO_VAL;
		temp_id.nodeid = (uint32_t)NO_VAL;
		jobacct_id = &temp_id;
	}
	memset(jobacct, 0, sizeof(struct jobacctinfo));
	jobacct->sys_cpu_sec = 0;
	jobacct->sys_cpu_usec = 0;
	jobacct->user_cpu_sec = 0;
	jobacct->user_cpu_usec = 0;

	jobacct->max_vsize = 0;
	memcpy(&jobacct->max_vsize_id, jobacct_id, sizeof(jobacct_id_t));
	jobacct->tot_vsize = 0;
	jobacct->max_rss = 0;
	memcpy(&jobacct->max_rss_id, jobacct_id, sizeof(jobacct_id_t));
	jobacct->tot_rss = 0;
	jobacct->max_pages = 0;
	memcpy(&jobacct->max_pages_id, jobacct_id, sizeof(jobacct_id_t));
	jobacct->tot_pages = 0;
	jobacct->min_cpu = (uint32_t)NO_VAL;
	memcpy(&jobacct->min_cpu_id, jobacct_id, sizeof(jobacct_id_t));
	jobacct->tot_cpu = 0;

	return SLURM_SUCCESS;
}

extern struct jobacctinfo *jobacct_common_alloc_jobacct(
	jobacct_id_t *jobacct_id)
{
	struct jobacctinfo *jobacct = xmalloc(sizeof(struct jobacctinfo));
	jobacct_common_init_struct(jobacct, jobacct_id);
	return jobacct;
}

extern void jobacct_common_free_jobacct(void *object)
{
	struct jobacctinfo *jobacct = (struct jobacctinfo *)object;
	xfree(jobacct);
}

extern int jobacct_common_setinfo(struct jobacctinfo *jobacct,
				  enum jobacct_data_type type, void *data)
{
	int rc = SLURM_SUCCESS;
	int *fd = (int *)data;
	struct rusage *rusage = (struct rusage *)data;
	uint32_t *uint32 = (uint32_t *) data;
	jobacct_id_t *jobacct_id = (jobacct_id_t *) data;
	struct jobacctinfo *send = (struct jobacctinfo *) data;

	slurm_mutex_lock(&jobacct_lock);
	switch (type) {
	case JOBACCT_DATA_TOTAL:
		memcpy(jobacct, send, sizeof(struct jobacctinfo));
		break;
	case JOBACCT_DATA_PIPE:
		safe_write(*fd, jobacct, sizeof(struct jobacctinfo));
		break;
	case JOBACCT_DATA_RUSAGE:
		jobacct->user_cpu_sec = rusage->ru_utime.tv_sec;
		jobacct->user_cpu_usec = rusage->ru_utime.tv_usec;
		jobacct->sys_cpu_sec = rusage->ru_stime.tv_sec;
		jobacct->sys_cpu_usec = rusage->ru_stime.tv_usec;
		break;
	case JOBACCT_DATA_MAX_RSS:
		jobacct->max_rss = *uint32;
		break;
	case JOBACCT_DATA_MAX_RSS_ID:
		jobacct->max_rss_id = *jobacct_id;
		break;
	case JOBACCT_DATA_TOT_RSS:
		jobacct->tot_rss = *uint32;
		break;
	case JOBACCT_DATA_MAX_VSIZE:
		jobacct->max_vsize = *uint32;
		break;
	case JOBACCT_DATA_MAX_VSIZE_ID:
		jobacct->max_vsize_id = *jobacct_id;
		break;
	case JOBACCT_DATA_TOT_VSIZE:
		jobacct->tot_vsize = *uint32;
		break;
	case JOBACCT_DATA_MAX_PAGES:
		jobacct->max_pages = *uint32;
		break;
	case JOBACCT_DATA_MAX_PAGES_ID:
		jobacct->max_pages_id = *jobacct_id;
		break;
	case JOBACCT_DATA_TOT_PAGES:
		jobacct->tot_pages = *uint32;
		break;
	case JOBACCT_DATA_MIN_CPU:
		jobacct->min_cpu = *uint32;
		break;
	case JOBACCT_DATA_MIN_CPU_ID:
		jobacct->min_cpu_id = *jobacct_id;
		break;
	case JOBACCT_DATA_TOT_CPU:
		jobacct->tot_cpu = *uint32;
		break;
	default:
		debug("jobacct_g_set_setinfo data_type %d invalid", type);
	}
	slurm_mutex_unlock(&jobacct_lock);
	return rc;
rwfail:
	slurm_mutex_unlock(&jobacct_lock);
	return SLURM_ERROR;

}

extern int jobacct_common_getinfo(struct jobacctinfo *jobacct,
				  enum jobacct_data_type type, void *data)
{
	int rc = SLURM_SUCCESS;
	int *fd = (int *)data;
	uint32_t *uint32 = (uint32_t *) data;
	jobacct_id_t *jobacct_id = (jobacct_id_t *) data;
	struct rusage *rusage = (struct rusage *)data;
	struct jobacctinfo *send = (struct jobacctinfo *) data;

	slurm_mutex_lock(&jobacct_lock);
	switch (type) {
	case JOBACCT_DATA_TOTAL:
		memcpy(send, jobacct, sizeof(struct jobacctinfo));
		break;
	case JOBACCT_DATA_PIPE:
		safe_read(*fd, jobacct, sizeof(struct jobacctinfo));
		break;
	case JOBACCT_DATA_RUSAGE:
		memset(rusage, 0, sizeof(struct rusage));
		rusage->ru_utime.tv_sec = jobacct->user_cpu_sec;
		rusage->ru_utime.tv_usec = jobacct->user_cpu_usec;
		rusage->ru_stime.tv_sec = jobacct->sys_cpu_sec;
		rusage->ru_stime.tv_usec = jobacct->sys_cpu_usec;
		break;
	case JOBACCT_DATA_MAX_RSS:
		*uint32 = jobacct->max_rss;
		break;
	case JOBACCT_DATA_MAX_RSS_ID:
		*jobacct_id = jobacct->max_rss_id;
		break;
	case JOBACCT_DATA_TOT_RSS:
		*uint32 = jobacct->tot_rss;
		break;
	case JOBACCT_DATA_MAX_VSIZE:
		*uint32 = jobacct->max_vsize;
		break;
	case JOBACCT_DATA_MAX_VSIZE_ID:
		*jobacct_id = jobacct->max_vsize_id;
		break;
	case JOBACCT_DATA_TOT_VSIZE:
		*uint32 = jobacct->tot_vsize;
		break;
	case JOBACCT_DATA_MAX_PAGES:
		*uint32 = jobacct->max_pages;
		break;
	case JOBACCT_DATA_MAX_PAGES_ID:
		*jobacct_id = jobacct->max_pages_id;
		break;
	case JOBACCT_DATA_TOT_PAGES:
		*uint32 = jobacct->tot_pages;
		break;
	case JOBACCT_DATA_MIN_CPU:
		*uint32 = jobacct->min_cpu;
		break;
	case JOBACCT_DATA_MIN_CPU_ID:
		*jobacct_id = jobacct->min_cpu_id;
		break;
	case JOBACCT_DATA_TOT_CPU:
		*uint32 = jobacct->tot_cpu;
		break;
	default:
		debug("jobacct_g_set_setinfo data_type %d invalid", type);
	}
	slurm_mutex_unlock(&jobacct_lock);
	return rc;
rwfail:
	slurm_mutex_unlock(&jobacct_lock);
	return SLURM_ERROR;

}

extern void jobacct_common_aggregate(struct jobacctinfo *dest,
				     struct jobacctinfo *from)
{
	xassert(dest);
	xassert(from);

	slurm_mutex_lock(&jobacct_lock);
	if(dest->max_vsize < from->max_vsize) {
		dest->max_vsize = from->max_vsize;
		dest->max_vsize_id = from->max_vsize_id;
	}
	dest->tot_vsize += from->tot_vsize;

	if(dest->max_rss < from->max_rss) {
		dest->max_rss = from->max_rss;
		dest->max_rss_id = from->max_rss_id;
	}
	dest->tot_rss += from->tot_rss;

	if(dest->max_pages < from->max_pages) {
		dest->max_pages = from->max_pages;
		dest->max_pages_id = from->max_pages_id;
	}
	dest->tot_pages += from->tot_pages;
	if((dest->min_cpu > from->min_cpu)
	   || (dest->min_cpu == (uint32_t)NO_VAL)) {
		if(from->min_cpu == (uint32_t)NO_VAL)
			from->min_cpu = 0;
		dest->min_cpu = from->min_cpu;
		dest->min_cpu_id = from->min_cpu_id;
	}
	dest->tot_cpu += from->tot_cpu;

	if(dest->max_vsize_id.taskid == (uint16_t)NO_VAL)
		dest->max_vsize_id = from->max_vsize_id;

	if(dest->max_rss_id.taskid == (uint16_t)NO_VAL)
		dest->max_rss_id = from->max_rss_id;

	if(dest->max_pages_id.taskid == (uint16_t)NO_VAL)
		dest->max_pages_id = from->max_pages_id;

	if(dest->min_cpu_id.taskid == (uint16_t)NO_VAL)
		dest->min_cpu_id = from->min_cpu_id;

	dest->user_cpu_sec	+= from->user_cpu_sec;
	dest->user_cpu_usec	+= from->user_cpu_usec;
	while (dest->user_cpu_usec >= 1E6) {
		dest->user_cpu_sec++;
		dest->user_cpu_usec -= 1E6;
	}
	dest->sys_cpu_sec	+= from->sys_cpu_sec;
	dest->sys_cpu_usec	+= from->sys_cpu_usec;
	while (dest->sys_cpu_usec >= 1E6) {
		dest->sys_cpu_sec++;
		dest->sys_cpu_usec -= 1E6;
	}

	slurm_mutex_unlock(&jobacct_lock);
}

extern void jobacct_common_2_stats(slurmdb_stats_t *stats,
				   struct jobacctinfo *jobacct)
{
	xassert(jobacct);
	xassert(stats);
	slurm_mutex_lock(&jobacct_lock);
	stats->vsize_max = jobacct->max_vsize;
	stats->vsize_max_nodeid = jobacct->max_vsize_id.nodeid;
	stats->vsize_max_taskid = jobacct->max_vsize_id.taskid;
	stats->vsize_ave = (double)jobacct->tot_vsize;
	stats->rss_max = jobacct->max_rss;
	stats->rss_max_nodeid = jobacct->max_rss_id.nodeid;
	stats->rss_max_taskid = jobacct->max_rss_id.taskid;
	stats->rss_ave = (double)jobacct->tot_rss;
	stats->pages_max = jobacct->max_pages;
	stats->pages_max_nodeid = jobacct->max_pages_id.nodeid;
	stats->pages_max_taskid = jobacct->max_pages_id.taskid;
	stats->pages_ave = (double)jobacct->tot_pages;
	stats->cpu_min = jobacct->min_cpu;
	stats->cpu_min_nodeid = jobacct->min_cpu_id.nodeid;
	stats->cpu_min_taskid = jobacct->min_cpu_id.taskid;
	stats->cpu_ave = (double)jobacct->tot_cpu;
	slurm_mutex_unlock(&jobacct_lock);
}

extern void jobacct_common_pack(struct jobacctinfo *jobacct,
				uint16_t rpc_version, Buf buffer)
{
	int i=0;

	if(!jobacct) {
		for(i=0; i<16; i++)
			pack32((uint32_t) 0, buffer);
		for(i=0; i<4; i++)
			pack16((uint16_t) 0, buffer);
		return;
	}
	slurm_mutex_lock(&jobacct_lock);
	pack32((uint32_t)jobacct->user_cpu_sec, buffer);
	pack32((uint32_t)jobacct->user_cpu_usec, buffer);
	pack32((uint32_t)jobacct->sys_cpu_sec, buffer);
	pack32((uint32_t)jobacct->sys_cpu_usec, buffer);
	pack32((uint32_t)jobacct->max_vsize, buffer);
	pack32((uint32_t)jobacct->tot_vsize, buffer);
	pack32((uint32_t)jobacct->max_rss, buffer);
	pack32((uint32_t)jobacct->tot_rss, buffer);
	pack32((uint32_t)jobacct->max_pages, buffer);
	pack32((uint32_t)jobacct->tot_pages, buffer);
	pack32((uint32_t)jobacct->min_cpu, buffer);
	pack32((uint32_t)jobacct->tot_cpu, buffer);
	_pack_jobacct_id(&jobacct->max_vsize_id, rpc_version, buffer);
	_pack_jobacct_id(&jobacct->max_rss_id, rpc_version, buffer);
	_pack_jobacct_id(&jobacct->max_pages_id, rpc_version, buffer);
	_pack_jobacct_id(&jobacct->min_cpu_id, rpc_version, buffer);
	slurm_mutex_unlock(&jobacct_lock);
}

/* you need to xfree this */
extern int jobacct_common_unpack(struct jobacctinfo **jobacct, uint16_t rpc_version, Buf buffer)
{
	uint32_t uint32_tmp;
	*jobacct = xmalloc(sizeof(struct jobacctinfo));
	safe_unpack32(&uint32_tmp, buffer);
	(*jobacct)->user_cpu_sec = uint32_tmp;
	safe_unpack32(&uint32_tmp, buffer);
	(*jobacct)->user_cpu_usec = uint32_tmp;
	safe_unpack32(&uint32_tmp, buffer);
	(*jobacct)->sys_cpu_sec = uint32_tmp;
	safe_unpack32(&uint32_tmp, buffer);
	(*jobacct)->sys_cpu_usec = uint32_tmp;
	safe_unpack32(&(*jobacct)->max_vsize, buffer);
	safe_unpack32(&(*jobacct)->tot_vsize, buffer);
	safe_unpack32(&(*jobacct)->max_rss, buffer);
	safe_unpack32(&(*jobacct)->tot_rss, buffer);
	safe_unpack32(&(*jobacct)->max_pages, buffer);
	safe_unpack32(&(*jobacct)->tot_pages, buffer);
	safe_unpack32(&(*jobacct)->min_cpu, buffer);
	safe_unpack32(&(*jobacct)->tot_cpu, buffer);
	if(_unpack_jobacct_id(&(*jobacct)->max_vsize_id, rpc_version, buffer)
	   != SLURM_SUCCESS)
		goto unpack_error;
	if(_unpack_jobacct_id(&(*jobacct)->max_rss_id, rpc_version, buffer)
	   != SLURM_SUCCESS)
		goto unpack_error;
	if(_unpack_jobacct_id(&(*jobacct)->max_pages_id, rpc_version, buffer)
	   != SLURM_SUCCESS)
		goto unpack_error;
	if(_unpack_jobacct_id(&(*jobacct)->min_cpu_id, rpc_version, buffer)
	   != SLURM_SUCCESS)
		goto unpack_error;

	return SLURM_SUCCESS;

unpack_error:
	xfree(*jobacct);
       	return SLURM_ERROR;
}

extern int jobacct_common_set_mem_limit(uint32_t job_id, uint32_t step_id,
					uint32_t mem_limit)
{
	if ((job_id == 0) || (mem_limit == 0)) {
		error("jobacct_common_set_mem_limit: jobid:%u mem_limit:%u",
		      job_id, mem_limit);
		return SLURM_ERROR;
	}

	jobacct_job_id      = job_id;
	jobacct_step_id     = step_id;
	jobacct_mem_limit   = mem_limit * 1024;	/* MB to KB */
	jobacct_vmem_limit  = jobacct_mem_limit;
	jobacct_vmem_limit *= (slurm_get_vsize_factor() / 100.0);
	return SLURM_SUCCESS;
}

extern int jobacct_common_add_task(pid_t pid, jobacct_id_t *jobacct_id,
				   List task_list)
{
	struct jobacctinfo *jobacct = jobacct_common_alloc_jobacct(jobacct_id);

	slurm_mutex_lock(&jobacct_lock);
	if(pid <= 0) {
		error("invalid pid given (%d) for task acct", pid);
		goto error;
	} else if (!task_list) {
		error("no task list created!");
		goto error;
	}

	jobacct->pid = pid;
	jobacct->min_cpu = 0;
	debug2("adding task %u pid %d on node %u to jobacct",
	       jobacct_id->taskid, pid, jobacct_id->nodeid);
	list_push(task_list, jobacct);
	slurm_mutex_unlock(&jobacct_lock);

	return SLURM_SUCCESS;
error:
	slurm_mutex_unlock(&jobacct_lock);
	jobacct_common_free_jobacct(jobacct);
	return SLURM_ERROR;
}

extern struct jobacctinfo *jobacct_common_stat_task(pid_t pid, List task_list)
{
	struct jobacctinfo *jobacct = NULL;
	struct jobacctinfo *ret_jobacct = NULL;
	ListIterator itr = NULL;

	slurm_mutex_lock(&jobacct_lock);
	if (!task_list) {
		error("no task list created!");
		goto error;
	}

	itr = list_iterator_create(task_list);
	while((jobacct = list_next(itr))) {
		if(jobacct->pid == pid)
			break;
	}
	list_iterator_destroy(itr);
	if (jobacct == NULL)
		goto error;
	ret_jobacct = xmalloc(sizeof(struct jobacctinfo));
	memcpy(ret_jobacct, jobacct, sizeof(struct jobacctinfo));
error:
	slurm_mutex_unlock(&jobacct_lock);
	return ret_jobacct;
}

extern struct jobacctinfo *jobacct_common_remove_task(pid_t pid, List task_list)
{
	struct jobacctinfo *jobacct = NULL;

	ListIterator itr = NULL;

	slurm_mutex_lock(&jobacct_lock);
	if (!task_list) {
		error("no task list created!");
		goto error;
	}

	itr = list_iterator_create(task_list);
	while((jobacct = list_next(itr))) {
		if(jobacct->pid == pid) {
			list_remove(itr);
			break;
		}
	}
	list_iterator_destroy(itr);
	if(jobacct) {
		debug2("removing task %u pid %d from jobacct",
		       jobacct->max_vsize_id.taskid, jobacct->pid);
	} else {
		debug2("pid(%d) not being watched in jobacct!", pid);
	}
error:
	slurm_mutex_unlock(&jobacct_lock);
	return jobacct;
}
<|MERGE_RESOLUTION|>--- conflicted
+++ resolved
@@ -65,694 +65,6 @@
 	return SLURM_ERROR;
 }
 
-<<<<<<< HEAD
-static void _pack_sacct(sacct_t *sacct, uint16_t rpc_version, Buf buffer)
-{
-	int i=0;
-
-	if(rpc_version >= 6) {
-		if(!sacct) {
-			for(i=0; i<4; i++)
-				pack32((uint32_t) 0, buffer);
-
-			for(i=0; i<4; i++)
-				packdouble(0, buffer);
-
-			for(i=0; i<4; i++) {	/* _pack_jobacct_id() */
-				pack32((uint32_t) 0, buffer);
-				pack16((uint16_t) 0, buffer);
-			}
-			return;
-		}
-
-		pack32(sacct->max_vsize, buffer);
-		pack32(sacct->max_rss, buffer);
-		pack32(sacct->max_pages, buffer);
-		pack32(sacct->min_cpu, buffer);
-
-		packdouble(sacct->ave_vsize, buffer);
-		packdouble(sacct->ave_rss, buffer);
-		packdouble(sacct->ave_pages, buffer);
-		packdouble(sacct->ave_cpu, buffer);
-
-		_pack_jobacct_id(&sacct->max_vsize_id, rpc_version, buffer);
-		_pack_jobacct_id(&sacct->max_rss_id, rpc_version, buffer);
-		_pack_jobacct_id(&sacct->max_pages_id, rpc_version, buffer);
-		_pack_jobacct_id(&sacct->min_cpu_id, rpc_version, buffer);
-	} else {
-		uint32_t temp;
-
-		if(!sacct) {
-			for(i=0; i<8; i++)
-				pack32((uint32_t) 0, buffer);
-
-			for(i=0; i<4; i++) {	/* _pack_jobacct_id() */
-				pack32((uint32_t) 0, buffer);
-				pack16((uint16_t) 0, buffer);
-			}
-			return;
-		}
-
-		pack32(sacct->max_vsize, buffer);
-		temp = sacct->ave_vsize * mult;
-		pack32(temp, buffer);
-		pack32(sacct->max_rss, buffer);
-		temp = (uint32_t)sacct->ave_rss * mult;
-		pack32(temp, buffer);
-		pack32(sacct->max_pages, buffer);
-		temp = (uint32_t)sacct->ave_pages * mult;
-		pack32(temp, buffer);
-		temp = (uint32_t)sacct->min_cpu * mult;
-		pack32(temp, buffer);
-		temp = (uint32_t)sacct->ave_cpu * mult;
-		pack32(temp, buffer);
-
-		_pack_jobacct_id(&sacct->max_vsize_id, rpc_version, buffer);
-		_pack_jobacct_id(&sacct->max_rss_id, rpc_version, buffer);
-		_pack_jobacct_id(&sacct->max_pages_id, rpc_version, buffer);
-		_pack_jobacct_id(&sacct->min_cpu_id, rpc_version, buffer);
-	}
-}
-
-/* you need to xfree this */
-static int _unpack_sacct(sacct_t *sacct, uint16_t rpc_version, Buf buffer)
-{
-	if(rpc_version >= 6) {
-		safe_unpack32(&sacct->max_vsize, buffer);
-		safe_unpack32(&sacct->max_rss, buffer);
-		safe_unpack32(&sacct->max_pages, buffer);
-		safe_unpack32(&sacct->min_cpu, buffer);
-
-		safe_unpackdouble(&sacct->ave_vsize, buffer);
-		safe_unpackdouble(&sacct->ave_rss, buffer);
-		safe_unpackdouble(&sacct->ave_pages, buffer);
-		safe_unpackdouble(&sacct->ave_cpu, buffer);
-
-		if(_unpack_jobacct_id(&sacct->max_vsize_id, rpc_version,
-				      buffer) != SLURM_SUCCESS)
-			goto unpack_error;
-		if(_unpack_jobacct_id(&sacct->max_rss_id, rpc_version, 					      buffer) != SLURM_SUCCESS)
-			goto unpack_error;
-		if(_unpack_jobacct_id(&sacct->max_pages_id, rpc_version, 					      buffer) != SLURM_SUCCESS)
-			goto unpack_error;
-		if(_unpack_jobacct_id(&sacct->min_cpu_id, rpc_version, 					      buffer) != SLURM_SUCCESS)
-			goto unpack_error;
-	} else {
-		/* this is here to handle the floats since it appears sending
-		 * in a float with a typecast returns incorrect information
-		 */
-		uint32_t temp;
-
-		safe_unpack32(&sacct->max_vsize, buffer);
-		safe_unpack32(&temp, buffer);
-		sacct->ave_vsize = temp / mult;
-		safe_unpack32(&sacct->max_rss, buffer);
-		safe_unpack32(&temp, buffer);
-		sacct->ave_rss = temp / mult;
-		safe_unpack32(&sacct->max_pages, buffer);
-		safe_unpack32(&temp, buffer);
-		sacct->ave_pages = temp / mult;
-		safe_unpack32(&temp, buffer);
-		sacct->min_cpu = temp / mult;
-		safe_unpack32(&temp, buffer);
-		sacct->ave_cpu = temp / mult;
-		if(_unpack_jobacct_id(&sacct->max_vsize_id, rpc_version,
-				      buffer) != SLURM_SUCCESS)
-			goto unpack_error;
-		if(_unpack_jobacct_id(&sacct->max_rss_id, rpc_version,
-				      buffer) != SLURM_SUCCESS)
-			goto unpack_error;
-		if(_unpack_jobacct_id(&sacct->max_pages_id, rpc_version,
-				      buffer) != SLURM_SUCCESS)
-			goto unpack_error;
-		if(_unpack_jobacct_id(&sacct->min_cpu_id, rpc_version,
-				      buffer) != SLURM_SUCCESS)
-			goto unpack_error;
-	}
-	return SLURM_SUCCESS;
-
-unpack_error:
-	sacct = NULL;
-       	return SLURM_ERROR;
-}
-extern jobacct_job_rec_t *create_jobacct_job_rec()
-{
-	jobacct_job_rec_t *job = xmalloc(sizeof(jobacct_job_rec_t));
-	memset(&job->sacct, 0, sizeof(sacct_t));
-	job->sacct.min_cpu = NO_VAL;
-	job->state = JOB_PENDING;
-	job->steps = list_create(destroy_jobacct_step_rec);
-	job->requid = -1;
-	job->lft = (uint32_t)NO_VAL;
-	job->resvid = (uint32_t)NO_VAL;
-
-      	return job;
-}
-
-extern jobacct_step_rec_t *create_jobacct_step_rec()
-{
-	jobacct_step_rec_t *step = xmalloc(sizeof(jobacct_job_rec_t));
-	memset(&step->sacct, 0, sizeof(sacct_t));
-	step->stepid = (uint32_t)NO_VAL;
-	step->state = NO_VAL;
-	step->exitcode = NO_VAL;
-	step->ncpus = (uint32_t)NO_VAL;
-	step->elapsed = (uint32_t)NO_VAL;
-	step->tot_cpu_sec = (uint32_t)NO_VAL;
-	step->tot_cpu_usec = (uint32_t)NO_VAL;
-	step->requid = -1;
-
-	return step;
-}
-
-extern void destroy_jobacct_job_rec(void *object)
-{
-	jobacct_job_rec_t *job = (jobacct_job_rec_t *)object;
-	if (job) {
-		xfree(job->account);
-		xfree(job->blockid);
-		xfree(job->cluster);
-		xfree(job->jobname);
-		xfree(job->partition);
-		xfree(job->nodes);
-		if(job->steps) {
-			list_destroy(job->steps);
-			job->steps = NULL;
-		}
-		xfree(job->user);
-		xfree(job->wckey);
-		xfree(job);
-	}
-}
-
-extern void destroy_jobacct_step_rec(void *object)
-{
-	jobacct_step_rec_t *step = (jobacct_step_rec_t *)object;
-	if (step) {
-		xfree(step->nodes);
-		xfree(step->stepname);
-		xfree(step);
-	}
-}
-
-extern void destroy_jobacct_selected_step(void *object)
-{
-	jobacct_selected_step_t *step = (jobacct_selected_step_t *)object;
-	if (step) {
-		xfree(step);
-	}
-}
-
-
-extern void pack_jobacct_job_rec(void *object, uint16_t rpc_version, Buf buffer)
-{
-	jobacct_job_rec_t *job = (jobacct_job_rec_t *)object;
-	ListIterator itr = NULL;
-	jobacct_step_rec_t *step = NULL;
-	uint32_t count = 0;
-
-	if(rpc_version >= 5) {
-		pack32(job->alloc_cpus, buffer);
-		pack32(job->alloc_nodes, buffer);
-		pack32(job->associd, buffer);
-		packstr(job->account, buffer);
-		packstr(job->blockid, buffer);
-		packstr(job->cluster, buffer);
-		pack32(job->elapsed, buffer);
-		pack_time(job->eligible, buffer);
-		pack_time(job->end, buffer);
-		pack32(job->exitcode, buffer);
-		pack32(job->gid, buffer);
-		pack32(job->jobid, buffer);
-		packstr(job->jobname, buffer);
-		pack32(job->lft, buffer);
-		packstr(job->partition, buffer);
-		packstr(job->nodes, buffer);
-		pack32(job->priority, buffer);
-		pack16(job->qos, buffer);
-		pack32(job->resvid, buffer);
-		pack32(job->req_cpus, buffer);
-		pack32(job->requid, buffer);
-		_pack_sacct(&job->sacct, rpc_version, buffer);
-		pack32(job->show_full, buffer);
-		pack_time(job->start, buffer);
-		pack16((uint16_t)job->state, buffer);
-		if(job->steps)
-			count = list_count(job->steps);
-		pack32(count, buffer);
-		if(count) {
-			itr = list_iterator_create(job->steps);
-			while((step = list_next(itr))) {
-				pack_jobacct_step_rec(step, rpc_version,
-						      buffer);
-			}
-			list_iterator_destroy(itr);
-		}
-		pack_time(job->submit, buffer);
-		pack32(job->suspended, buffer);
-		pack32(job->sys_cpu_sec, buffer);
-		pack32(job->sys_cpu_usec, buffer);
-		pack32(job->timelimit, buffer);
-		pack32(job->tot_cpu_sec, buffer);
-		pack32(job->tot_cpu_usec, buffer);
-		pack16(job->track_steps, buffer);
-		pack32(job->uid, buffer);
-		packstr(job->user, buffer);
-		pack32(job->user_cpu_sec, buffer);
-		pack32(job->user_cpu_usec, buffer);
-		packstr(job->wckey, buffer); /* added for rpc_version 4 */
-		pack32(job->wckeyid, buffer); /* added for rpc_version 4 */
-	} else if(rpc_version >= 4) {
-		pack32(job->alloc_cpus, buffer);
-		pack32(job->associd, buffer);
-		packstr(job->account, buffer);
-		packstr(job->blockid, buffer);
-		packstr(job->cluster, buffer);
-		pack32(job->elapsed, buffer);
-		pack_time(job->eligible, buffer);
-		pack_time(job->end, buffer);
-		pack32(job->exitcode, buffer);
-		pack32(job->gid, buffer);
-		pack32(job->jobid, buffer);
-		packstr(job->jobname, buffer);
-		pack32(job->lft, buffer);
-		packstr(job->partition, buffer);
-		packstr(job->nodes, buffer);
-		pack32(job->priority, buffer);
-		pack16(job->qos, buffer);
-		pack32(job->req_cpus, buffer);
-		pack32(job->requid, buffer);
-		_pack_sacct(&job->sacct, rpc_version, buffer);
-		pack32(job->show_full, buffer);
-		pack_time(job->start, buffer);
-		pack16((uint16_t)job->state, buffer);
-		if(job->steps)
-			count = list_count(job->steps);
-		pack32(count, buffer);
-		if(count) {
-			itr = list_iterator_create(job->steps);
-			while((step = list_next(itr))) {
-				pack_jobacct_step_rec(step, rpc_version,
-						      buffer);
-			}
-			list_iterator_destroy(itr);
-		}
-		pack_time(job->submit, buffer);
-		pack32(job->suspended, buffer);
-		pack32(job->sys_cpu_sec, buffer);
-		pack32(job->sys_cpu_usec, buffer);
-		pack32(job->tot_cpu_sec, buffer);
-		pack32(job->tot_cpu_usec, buffer);
-		pack16(job->track_steps, buffer);
-		pack32(job->uid, buffer);
-		packstr(job->user, buffer);
-		pack32(job->user_cpu_sec, buffer);
-		pack32(job->user_cpu_usec, buffer);
-		packstr(job->wckey, buffer); /* added for rpc_version 4 */
-		pack32(job->wckeyid, buffer); /* added for rpc_version 4 */
-	} else {
-		pack32(job->alloc_cpus, buffer);
-		pack32(job->associd, buffer);
-		packstr(job->account, buffer);
-		packstr(job->blockid, buffer);
-		packstr(job->cluster, buffer);
-		pack32(job->elapsed, buffer);
-		pack_time(job->eligible, buffer);
-		pack_time(job->end, buffer);
-		pack32(job->exitcode, buffer);
-		pack32(job->gid, buffer);
-		pack32(job->jobid, buffer);
-		packstr(job->jobname, buffer);
-		pack32(job->lft, buffer);
-		packstr(job->partition, buffer);
-		packstr(job->nodes, buffer);
-		pack32(job->priority, buffer);
-		pack16(job->qos, buffer);
-		pack32(job->req_cpus, buffer);
-		pack32(job->requid, buffer);
-		_pack_sacct(&job->sacct, rpc_version, buffer);
-		pack32(job->show_full, buffer);
-		pack_time(job->start, buffer);
-		pack16((uint16_t)job->state, buffer);
-		if(job->steps)
-			count = list_count(job->steps);
-		pack32(count, buffer);
-		if(count) {
-			itr = list_iterator_create(job->steps);
-			while((step = list_next(itr))) {
-				pack_jobacct_step_rec(step, rpc_version,
-						      buffer);
-			}
-			list_iterator_destroy(itr);
-		}
-		pack_time(job->submit, buffer);
-		pack32(job->suspended, buffer);
-		pack32(job->sys_cpu_sec, buffer);
-		pack32(job->sys_cpu_usec, buffer);
-		pack32(job->tot_cpu_sec, buffer);
-		pack32(job->tot_cpu_usec, buffer);
-		pack16(job->track_steps, buffer);
-		pack32(job->uid, buffer);
-		packstr(job->user, buffer);
-		pack32(job->user_cpu_sec, buffer);
-		pack32(job->user_cpu_usec, buffer);
-	}
-}
-
-extern int unpack_jobacct_job_rec(void **job, uint16_t rpc_version, Buf buffer)
-{
-	jobacct_job_rec_t *job_ptr = xmalloc(sizeof(jobacct_job_rec_t));
-	int i = 0;
-	jobacct_step_rec_t *step = NULL;
-	uint32_t count = 0;
-	uint32_t uint32_tmp;
-	uint16_t uint16_tmp;
-
-	*job = job_ptr;
-
-	if(rpc_version >= 5) {
-		safe_unpack32(&job_ptr->alloc_cpus, buffer);
-		safe_unpack32(&job_ptr->alloc_nodes, buffer);
-		safe_unpack32(&job_ptr->associd, buffer);
-		safe_unpackstr_xmalloc(&job_ptr->account, &uint32_tmp, buffer);
-		safe_unpackstr_xmalloc(&job_ptr->blockid, &uint32_tmp, buffer);
-		safe_unpackstr_xmalloc(&job_ptr->cluster, &uint32_tmp, buffer);
-		safe_unpack32(&job_ptr->elapsed, buffer);
-		safe_unpack_time(&job_ptr->eligible, buffer);
-		safe_unpack_time(&job_ptr->end, buffer);
-		safe_unpack32(&uint32_tmp, buffer);
-		job_ptr->exitcode = (int32_t)uint32_tmp;
-		safe_unpack32(&job_ptr->gid, buffer);
-		safe_unpack32(&job_ptr->jobid, buffer);
-		safe_unpackstr_xmalloc(&job_ptr->jobname, &uint32_tmp, buffer);
-		safe_unpack32(&job_ptr->lft, buffer);
-		safe_unpackstr_xmalloc(&job_ptr->partition, &uint32_tmp,
-				       buffer);
-		safe_unpackstr_xmalloc(&job_ptr->nodes, &uint32_tmp, buffer);
-		safe_unpack32(&job_ptr->priority, buffer);
-		safe_unpack16(&job_ptr->qos, buffer);
-		safe_unpack32(&job_ptr->resvid, buffer);
-		safe_unpack32(&job_ptr->req_cpus, buffer);
-		safe_unpack32(&job_ptr->requid, buffer);
-		if(_unpack_sacct(&job_ptr->sacct, rpc_version, buffer)
-		   != SLURM_SUCCESS)
-			goto unpack_error;
-		safe_unpack32(&job_ptr->show_full, buffer);
-		safe_unpack_time(&job_ptr->start, buffer);
-		safe_unpack16(&uint16_tmp, buffer);
-		job_ptr->state = uint16_tmp;
-		safe_unpack32(&count, buffer);
-
-		job_ptr->steps = list_create(destroy_jobacct_step_rec);
-		for(i=0; i<count; i++) {
-			unpack_jobacct_step_rec(&step, rpc_version, buffer);
-			if(step) {
-				step->job_ptr = job_ptr;
-				if(!job_ptr->first_step_ptr)
-					job_ptr->first_step_ptr = step;
-				list_append(job_ptr->steps, step);
-			}
-		}
-
-		safe_unpack_time(&job_ptr->submit, buffer);
-		safe_unpack32(&job_ptr->suspended, buffer);
-		safe_unpack32(&job_ptr->sys_cpu_sec, buffer);
-		safe_unpack32(&job_ptr->sys_cpu_usec, buffer);
-		safe_unpack32(&job_ptr->timelimit, buffer);
-		safe_unpack32(&job_ptr->tot_cpu_sec, buffer);
-		safe_unpack32(&job_ptr->tot_cpu_usec, buffer);
-		safe_unpack16(&job_ptr->track_steps, buffer);
-		safe_unpack32(&job_ptr->uid, buffer);
-		safe_unpackstr_xmalloc(&job_ptr->user, &uint32_tmp, buffer);
-		safe_unpack32(&job_ptr->user_cpu_sec, buffer);
-		safe_unpack32(&job_ptr->user_cpu_usec, buffer);
-		safe_unpackstr_xmalloc(&job_ptr->wckey, &uint32_tmp, buffer);
-		safe_unpack32(&job_ptr->wckeyid, buffer);
-	} else if(rpc_version >= 4) {
-		safe_unpack32(&job_ptr->alloc_cpus, buffer);
-		safe_unpack32(&job_ptr->associd, buffer);
-		safe_unpackstr_xmalloc(&job_ptr->account, &uint32_tmp, buffer);
-		safe_unpackstr_xmalloc(&job_ptr->blockid, &uint32_tmp, buffer);
-		safe_unpackstr_xmalloc(&job_ptr->cluster, &uint32_tmp, buffer);
-		safe_unpack32(&job_ptr->elapsed, buffer);
-		safe_unpack_time(&job_ptr->eligible, buffer);
-		safe_unpack_time(&job_ptr->end, buffer);
-		safe_unpack32(&uint32_tmp, buffer);
-		job_ptr->exitcode = (int32_t)uint32_tmp;
-		safe_unpack32(&job_ptr->gid, buffer);
-		safe_unpack32(&job_ptr->jobid, buffer);
-		safe_unpackstr_xmalloc(&job_ptr->jobname, &uint32_tmp, buffer);
-		safe_unpack32(&job_ptr->lft, buffer);
-		safe_unpackstr_xmalloc(&job_ptr->partition, &uint32_tmp,
-				       buffer);
-		safe_unpackstr_xmalloc(&job_ptr->nodes, &uint32_tmp, buffer);
-		safe_unpack32(&job_ptr->priority, buffer);
-		safe_unpack16(&job_ptr->qos, buffer);
-		safe_unpack32(&job_ptr->req_cpus, buffer);
-		safe_unpack32(&job_ptr->requid, buffer);
-		if(_unpack_sacct(&job_ptr->sacct, rpc_version, buffer)
-		   != SLURM_SUCCESS)
-			goto unpack_error;
-		safe_unpack32(&job_ptr->show_full, buffer);
-		safe_unpack_time(&job_ptr->start, buffer);
-		safe_unpack16(&uint16_tmp, buffer);
-		job_ptr->state = uint16_tmp;
-		safe_unpack32(&count, buffer);
-
-		job_ptr->steps = list_create(destroy_jobacct_step_rec);
-		for(i=0; i<count; i++) {
-			unpack_jobacct_step_rec(&step, rpc_version, buffer);
-			if(step) {
-				step->job_ptr = job_ptr;
-				if(!job_ptr->first_step_ptr)
-					job_ptr->first_step_ptr = step;
-				list_append(job_ptr->steps, step);
-			}
-		}
-
-		safe_unpack_time(&job_ptr->submit, buffer);
-		safe_unpack32(&job_ptr->suspended, buffer);
-		safe_unpack32(&job_ptr->sys_cpu_sec, buffer);
-		safe_unpack32(&job_ptr->sys_cpu_usec, buffer);
-		safe_unpack32(&job_ptr->tot_cpu_sec, buffer);
-		safe_unpack32(&job_ptr->tot_cpu_usec, buffer);
-		safe_unpack16(&job_ptr->track_steps, buffer);
-		safe_unpack32(&job_ptr->uid, buffer);
-		safe_unpackstr_xmalloc(&job_ptr->user, &uint32_tmp, buffer);
-		safe_unpack32(&job_ptr->user_cpu_sec, buffer);
-		safe_unpack32(&job_ptr->user_cpu_usec, buffer);
-		safe_unpackstr_xmalloc(&job_ptr->wckey, &uint32_tmp, buffer);
-		safe_unpack32(&job_ptr->wckeyid, buffer);
-	} else {
-		safe_unpack32(&job_ptr->alloc_cpus, buffer);
-		safe_unpack32(&job_ptr->associd, buffer);
-		safe_unpackstr_xmalloc(&job_ptr->account, &uint32_tmp, buffer);
-		safe_unpackstr_xmalloc(&job_ptr->blockid, &uint32_tmp, buffer);
-		safe_unpackstr_xmalloc(&job_ptr->cluster, &uint32_tmp, buffer);
-		safe_unpack32(&job_ptr->elapsed, buffer);
-		safe_unpack_time(&job_ptr->eligible, buffer);
-		safe_unpack_time(&job_ptr->end, buffer);
-		safe_unpack32(&uint32_tmp, buffer);
-		job_ptr->exitcode = (int32_t)uint32_tmp;
-		safe_unpack32(&job_ptr->gid, buffer);
-		safe_unpack32(&job_ptr->jobid, buffer);
-		safe_unpackstr_xmalloc(&job_ptr->jobname, &uint32_tmp, buffer);
-		safe_unpack32(&job_ptr->lft, buffer);
-		safe_unpackstr_xmalloc(&job_ptr->partition, &uint32_tmp,
-				       buffer);
-		safe_unpackstr_xmalloc(&job_ptr->nodes, &uint32_tmp, buffer);
-		safe_unpack32(&uint32_tmp, buffer);
-		job_ptr->priority = (int32_t)uint32_tmp;
-		safe_unpack16(&job_ptr->qos, buffer);
-		safe_unpack32(&job_ptr->req_cpus, buffer);
-		safe_unpack32(&job_ptr->requid, buffer);
-		if(_unpack_sacct(&job_ptr->sacct, rpc_version, buffer)
-		   != SLURM_SUCCESS)
-			goto unpack_error;
-		safe_unpack32(&job_ptr->show_full, buffer);
-		safe_unpack_time(&job_ptr->start, buffer);
-		safe_unpack16(&uint16_tmp, buffer);
-		job_ptr->state = uint16_tmp;
-		safe_unpack32(&count, buffer);
-		job_ptr->steps = list_create(destroy_jobacct_step_rec);
-		for(i=0; i<count; i++) {
-			unpack_jobacct_step_rec(&step, rpc_version, buffer);
-			if(step) {
-				step->job_ptr = job_ptr;
-				if(!job_ptr->first_step_ptr)
-					job_ptr->first_step_ptr = step;
-				list_append(job_ptr->steps, step);
-			}
-		}
-
-		safe_unpack_time(&job_ptr->submit, buffer);
-		safe_unpack32(&job_ptr->suspended, buffer);
-		safe_unpack32(&job_ptr->sys_cpu_sec, buffer);
-		safe_unpack32(&job_ptr->sys_cpu_usec, buffer);
-		safe_unpack32(&job_ptr->tot_cpu_sec, buffer);
-		safe_unpack32(&job_ptr->tot_cpu_usec, buffer);
-		safe_unpack16(&job_ptr->track_steps, buffer);
-		safe_unpack32(&job_ptr->uid, buffer);
-		safe_unpackstr_xmalloc(&job_ptr->user, &uint32_tmp, buffer);
-		safe_unpack32(&job_ptr->user_cpu_sec, buffer);
-		safe_unpack32(&job_ptr->user_cpu_usec, buffer);
-	}
-
-	return SLURM_SUCCESS;
-
-unpack_error:
-	destroy_jobacct_job_rec(job_ptr);
-	*job = NULL;
-	return SLURM_ERROR;
-}
-
-extern void pack_jobacct_step_rec(jobacct_step_rec_t *step,
-				  uint16_t rpc_version, Buf buffer)
-{
-	uint32_t uint32_tmp = NO_VAL;
-
-	if(rpc_version >= 5) {
-		pack32(step->elapsed, buffer);
-		pack_time(step->end, buffer);
-		pack32((uint32_t)step->exitcode, buffer);
-		pack32(step->ncpus, buffer);
-		pack32(step->nnodes, buffer);
-		packstr(step->nodes, buffer);
-		pack32(step->ntasks, buffer);
-		pack32(step->requid, buffer);
-		_pack_sacct(&step->sacct, rpc_version, buffer);
-		pack_time(step->start, buffer);
-		pack16(step->state, buffer);
-		pack32(step->stepid, buffer);	/* job's step number */
-		packstr(step->stepname, buffer);
-		pack32(step->suspended, buffer);
-		pack32(step->sys_cpu_sec, buffer);
-		pack32(step->sys_cpu_usec, buffer);
-		pack16(step->task_dist, buffer);
-		pack32(step->tot_cpu_sec, buffer);
-		pack32(step->tot_cpu_usec, buffer);
-		pack32(step->user_cpu_sec, buffer);
-		pack32(step->user_cpu_usec, buffer);
-	} else {
-		pack32(step->elapsed, buffer);
-		pack_time(step->end, buffer);
-		pack32((uint32_t)step->exitcode, buffer);
-		pack32(uint32_tmp, buffer);
-		pack32(step->ncpus, buffer);
-		packstr(step->nodes, buffer);
-		pack32(step->requid, buffer);
-		_pack_sacct(&step->sacct, rpc_version, buffer);
-		pack_time(step->start, buffer);
-		pack16(step->state, buffer);
-		pack32(step->stepid, buffer);	/* job's step number */
-		packstr(step->stepname, buffer);
-		pack32(step->suspended, buffer);
-		pack32(step->sys_cpu_sec, buffer);
-		pack32(step->sys_cpu_usec, buffer);
-		pack32(step->tot_cpu_sec, buffer);
-		pack32(step->tot_cpu_usec, buffer);
-		pack32(step->user_cpu_sec, buffer);
-		pack32(step->user_cpu_usec, buffer);
-	}
-}
-
-extern int unpack_jobacct_step_rec(jobacct_step_rec_t **step,
-				   uint16_t rpc_version, Buf buffer)
-{
-	uint32_t uint32_tmp;
-	uint16_t uint16_tmp;
-	jobacct_step_rec_t *step_ptr = xmalloc(sizeof(jobacct_step_rec_t));
-
-	*step = step_ptr;
-
-	if(rpc_version >= 5) {
-		safe_unpack32(&step_ptr->elapsed, buffer);
-		safe_unpack_time(&step_ptr->end, buffer);
-		safe_unpack32(&uint32_tmp, buffer);
-		step_ptr->exitcode = (int32_t)uint32_tmp;
-		safe_unpack32(&step_ptr->ncpus, buffer);
-		safe_unpack32(&step_ptr->nnodes, buffer);
-		safe_unpackstr_xmalloc(&step_ptr->nodes, &uint32_tmp, buffer);
-		safe_unpack32(&step_ptr->ntasks, buffer);
-		safe_unpack32(&step_ptr->requid, buffer);
-		if(_unpack_sacct(&step_ptr->sacct, rpc_version, buffer)
-		   != SLURM_SUCCESS)
-			goto unpack_error;
-		safe_unpack_time(&step_ptr->start, buffer);
-		safe_unpack16(&uint16_tmp, buffer);
-		step_ptr->state = uint16_tmp;
-		safe_unpack32(&step_ptr->stepid, buffer);
-		safe_unpackstr_xmalloc(&step_ptr->stepname,
-				       &uint32_tmp, buffer);
-		safe_unpack32(&step_ptr->suspended, buffer);
-		safe_unpack32(&step_ptr->sys_cpu_sec, buffer);
-		safe_unpack32(&step_ptr->sys_cpu_usec, buffer);
-		safe_unpack16(&step_ptr->task_dist, buffer);
-		safe_unpack32(&step_ptr->tot_cpu_sec, buffer);
-		safe_unpack32(&step_ptr->tot_cpu_usec, buffer);
-		safe_unpack32(&step_ptr->user_cpu_sec, buffer);
-		safe_unpack32(&step_ptr->user_cpu_usec, buffer);
-	} else {
-		safe_unpack32(&step_ptr->elapsed, buffer);
-		safe_unpack_time(&step_ptr->end, buffer);
-		safe_unpack32(&uint32_tmp, buffer);
-		step_ptr->exitcode = (int32_t)uint32_tmp;
-		safe_unpack32(&uint32_tmp, buffer);
-		safe_unpack32(&step_ptr->ncpus, buffer);
-		safe_unpackstr_xmalloc(&step_ptr->nodes, &uint32_tmp, buffer);
-		safe_unpack32(&step_ptr->requid, buffer);
-		if(_unpack_sacct(&step_ptr->sacct, rpc_version, buffer)
-		   != SLURM_SUCCESS)
-			goto unpack_error;
-		safe_unpack_time(&step_ptr->start, buffer);
-		safe_unpack16(&uint16_tmp, buffer);
-		step_ptr->state = uint16_tmp;
-		safe_unpack32(&step_ptr->stepid, buffer);	/* job's step number */
-		safe_unpackstr_xmalloc(&step_ptr->stepname, &uint32_tmp, buffer);
-		safe_unpack32(&step_ptr->suspended, buffer);
-		safe_unpack32(&step_ptr->sys_cpu_sec, buffer);
-		safe_unpack32(&step_ptr->sys_cpu_usec, buffer);
-		safe_unpack32(&step_ptr->tot_cpu_sec, buffer);
-		safe_unpack32(&step_ptr->tot_cpu_usec, buffer);
-		safe_unpack32(&step_ptr->user_cpu_sec, buffer);
-		safe_unpack32(&step_ptr->user_cpu_usec, buffer);
-	}
-	return SLURM_SUCCESS;
-
-unpack_error:
-	destroy_jobacct_step_rec(step_ptr);
-	*step = NULL;
-	return SLURM_ERROR;
-}
-
-extern void pack_jobacct_selected_step(jobacct_selected_step_t *step,
-				       uint16_t rpc_version, Buf buffer)
-{
-	pack32(step->jobid, buffer);
-	pack32(step->stepid, buffer);
-}
-
-extern int unpack_jobacct_selected_step(jobacct_selected_step_t **step,
-					uint16_t rpc_version, Buf buffer)
-{
-	jobacct_selected_step_t *step_ptr =
-		xmalloc(sizeof(jobacct_selected_step_t));
-
-	*step = step_ptr;
-
-	safe_unpack32(&step_ptr->jobid, buffer);
-	safe_unpack32(&step_ptr->stepid, buffer);
-
-	return SLURM_SUCCESS;
-
-unpack_error:
-	destroy_jobacct_selected_step(step_ptr);
-	*step = NULL;
-	return SLURM_ERROR;
-}
-
-=======
->>>>>>> 2cde3b17
 extern int jobacct_common_init_struct(struct jobacctinfo *jobacct,
 				      jobacct_id_t *jobacct_id)
 {
