--- conflicted
+++ resolved
@@ -1,17 +1,13 @@
 /*****************************************************************************\
- *  proc_req.c - process incomming messages to slurmctld
+ *  proc_msg.c - process incomming messages to slurmctld
  *
  *  $Id$
  *****************************************************************************
- *  Copyright (C) 2002-2007 The Regents of the University of California.
+ *  Copyright (C) 2002-2006 The Regents of the University of California.
  *  Produced at Lawrence Livermore National Laboratory (cf, DISCLAIMER).
  *  Written by Morris Jette <jette@llnl.gov>, Kevin Tew
  *  <tew1@llnl.gov>, et. al. 
-<<<<<<< HEAD
- *  UCRL-CODE-226842.
-=======
  *  UCRL-CODE-217948.
->>>>>>> e77a2066
  *  
  *  This file is part of SLURM, a resource management program.
  *  For details, see <http://www.llnl.gov/linux/slurm/>.
@@ -81,7 +77,8 @@
 #include "src/slurmctld/sched_plugin.h"
 #include "src/slurmctld/slurmctld.h"
 #include "src/slurmctld/state_save.h"
-#include "src/slurmctld/trigger_mgr.h"
+
+#define BUFFER_SIZE	  1024	/* Temporary buffer size */
 
 static void         _fill_ctld_conf(slurm_ctl_conf_t * build_ptr);
 static inline bool 	_is_super_user(uid_t uid);
@@ -108,21 +105,16 @@
 inline static void  _slurm_rpc_job_will_run(slurm_msg_t * msg);
 inline static void  _slurm_rpc_node_registration(slurm_msg_t * msg);
 inline static void  _slurm_rpc_node_select_info(slurm_msg_t * msg);
-inline static void  _slurm_rpc_job_alloc_info(slurm_msg_t * msg);
-inline static void  _slurm_rpc_job_alloc_info_lite(slurm_msg_t * msg);
+inline static void  _slurm_rpc_old_job_alloc(slurm_msg_t * msg);
 inline static void  _slurm_rpc_ping(slurm_msg_t * msg);
 inline static void  _slurm_rpc_reconfigure_controller(slurm_msg_t * msg);
-inline static void  _slurm_rpc_requeue(slurm_msg_t * msg);
 inline static void  _slurm_rpc_shutdown_controller(slurm_msg_t * msg);
 inline static void  _slurm_rpc_shutdown_controller_immediate(slurm_msg_t *
 							     msg);
 inline static void  _slurm_rpc_step_complete(slurm_msg_t * msg);
-inline static void  _slurm_rpc_step_layout(slurm_msg_t * msg);
+inline static void  _slurm_rpc_stat_jobacct(slurm_msg_t * msg);
 inline static void  _slurm_rpc_submit_batch_job(slurm_msg_t * msg);
 inline static void  _slurm_rpc_suspend(slurm_msg_t * msg);
-inline static void  _slurm_rpc_trigger_clear(slurm_msg_t * msg);
-inline static void  _slurm_rpc_trigger_get(slurm_msg_t * msg);
-inline static void  _slurm_rpc_trigger_set(slurm_msg_t * msg);
 inline static void  _slurm_rpc_update_job(slurm_msg_t * msg);
 inline static void  _slurm_rpc_update_node(slurm_msg_t * msg);
 inline static void  _slurm_rpc_update_partition(slurm_msg_t * msg);
@@ -131,6 +123,38 @@
 
 
 /*
+ * diff_tv_str - build a string showing the time difference between two times
+ * IN tv1 - start of event
+ * IN tv2 - end of event
+ * OUT tv_str - place to put delta time in format "usec=%ld"
+ * IN len_tv_str - size of tv_str in bytes
+ */
+inline void diff_tv_str(struct timeval *tv1,struct timeval *tv2, 
+		char *tv_str, int len_tv_str)
+{
+	long delta_t;
+	delta_t  = (tv2->tv_sec  - tv1->tv_sec) * 1000000;
+	delta_t +=  tv2->tv_usec - tv1->tv_usec;
+	snprintf(tv_str, len_tv_str, "usec=%ld", delta_t);
+	if (delta_t > 1000000)
+		info("Warning: Note very large processing time: %s",tv_str); 
+}
+
+/*
+ * diff_tv - return the difference between two times
+ * IN tv1 - start of event
+ * IN tv2 - end of event
+ * RET time in micro-seconds
+ */
+inline long diff_tv(struct timeval *tv1, struct timeval *tv2)
+{
+	long delta_t;
+	delta_t  = (tv2->tv_sec  - tv1->tv_sec) * 1000000;
+	delta_t +=  tv2->tv_usec - tv1->tv_usec;
+	return delta_t;
+}
+
+/*
  * slurmctld_req  - Process an individual RPC request
  * IN/OUT msg - the request message, data associated with the message is freed
  */
@@ -151,7 +175,7 @@
 		break;
 	case REQUEST_JOB_END_TIME:
 		_slurm_rpc_end_time(msg);
-		slurm_free_job_alloc_info_msg(msg->data);
+		slurm_free_old_job_alloc_msg(msg->data);
 		break;
 	case REQUEST_NODE_INFO:
 		_slurm_rpc_dump_nodes(msg);
@@ -193,13 +217,9 @@
 		_slurm_rpc_node_registration(msg);
 		slurm_free_node_registration_status_msg(msg->data);
 		break;
-	case REQUEST_JOB_ALLOCATION_INFO:
-		_slurm_rpc_job_alloc_info(msg);
-		slurm_free_job_alloc_info_msg(msg->data);
-		break;
-	case REQUEST_JOB_ALLOCATION_INFO_LITE:
-		_slurm_rpc_job_alloc_info_lite(msg);
-		slurm_free_job_alloc_info_msg(msg->data);
+	case REQUEST_OLD_JOB_RESOURCE_ALLOCATION:
+		_slurm_rpc_old_job_alloc(msg);
+		slurm_free_old_job_alloc_msg(msg->data);
 		break;
 	case REQUEST_PING:
 		_slurm_rpc_ping(msg);
@@ -258,10 +278,6 @@
 		_slurm_rpc_suspend(msg);
 		slurm_free_suspend_msg(msg->data);
 		break;
-	case REQUEST_JOB_REQUEUE:
-		_slurm_rpc_requeue(msg);
-		slurm_free_job_id_msg(msg->data);
-		break;
 	case REQUEST_JOB_READY:
 		_slurm_rpc_job_ready(msg);
 		slurm_free_job_id_msg(msg->data);
@@ -274,21 +290,9 @@
 		_slurm_rpc_step_complete(msg);
 		slurm_free_step_complete_msg(msg->data);
 		break;
-	case REQUEST_STEP_LAYOUT:
-		_slurm_rpc_step_layout(msg);
-		slurm_free_job_step_id_msg(msg->data);
-		break;
-	case REQUEST_TRIGGER_SET:
-		_slurm_rpc_trigger_set(msg);
-		slurm_free_trigger_msg(msg->data);
-		break;
-	case REQUEST_TRIGGER_GET:
-		_slurm_rpc_trigger_get(msg);
-		slurm_free_trigger_msg(msg->data);
-		break;
-	case REQUEST_TRIGGER_CLEAR:
-		_slurm_rpc_trigger_clear(msg);
-		slurm_free_trigger_msg(msg->data);
+	case MESSAGE_STAT_JOBACCT:
+		_slurm_rpc_stat_jobacct(msg);
+		slurm_free_stat_jobacct_msg(msg->data);
 		break;
 	default:
 		error("invalid RPC msg_type=%d", msg->msg_type);
@@ -328,12 +332,9 @@
 	conf_ptr->job_credential_public_certificate = xstrdup(conf->
 					job_credential_public_certificate);
 	conf_ptr->kill_wait           = conf->kill_wait;
-	conf_ptr->mail_prog           = xstrdup(conf->mail_prog);
 	conf_ptr->max_job_cnt         = conf->max_job_cnt;
 	conf_ptr->min_job_age         = conf->min_job_age;
 	conf_ptr->mpi_default         = xstrdup(conf->mpi_default);
-	conf_ptr->msg_timeout         = conf->msg_timeout;
-	conf_ptr->next_job_id         = get_next_job_id();
 	conf_ptr->plugindir           = xstrdup(conf->plugindir);
 	conf_ptr->plugstack           = xstrdup(conf->plugstack);
 	conf_ptr->proctrack_type      = xstrdup(conf->proctrack_type);
@@ -344,11 +345,11 @@
         conf_ptr->propagate_rlimits_except = xstrdup(conf->
 						     propagate_rlimits_except);
 	conf_ptr->ret2service         = conf->ret2service;
+	conf_ptr->schedauth           = xstrdup(conf->schedauth);
 	conf_ptr->schedport           = conf->schedport;
 	conf_ptr->schedrootfltr       = conf->schedrootfltr;
 	conf_ptr->schedtype           = xstrdup(conf->schedtype);
 	conf_ptr->select_type         = xstrdup(conf->select_type);
-	conf_ptr->select_type_param   = conf->select_type_param;
 	conf_ptr->slurm_user_id       = conf->slurm_user_id;
 	conf_ptr->slurm_user_name     = xstrdup(conf->slurm_user_name);
 	conf_ptr->slurmctld_debug     = conf->slurmctld_debug;
@@ -368,7 +369,6 @@
 	conf_ptr->task_epilog         = xstrdup(conf->task_epilog);
 	conf_ptr->task_prolog         = xstrdup(conf->task_prolog);
 	conf_ptr->task_plugin         = xstrdup(conf->task_plugin);
-	conf_ptr->task_plugin_param   = conf->task_plugin_param;
 	conf_ptr->tmp_fs              = xstrdup(conf->tmp_fs);
 	conf_ptr->wait_time           = conf->wait_time;
 	conf_ptr->srun_prolog         = xstrdup(conf->srun_prolog);
@@ -421,21 +421,21 @@
 	cred_arg.jobid    = step_rec->job_ptr->job_id;
 	cred_arg.stepid   = step_rec->step_id;
 	cred_arg.uid      = step_rec->job_ptr->user_id;
-	cred_arg.hostlist = step_rec->step_layout->node_list;
-        if(step_rec->job_ptr->details->shared == 0)
-                cred_arg.alloc_lps_cnt = 0;
+	cred_arg.hostlist = step_rec->step_node_list;
+        if(step_rec->job_ptr->details->exclusive)
+                cred_arg.ntask_cnt = 0;
         else
-                cred_arg.alloc_lps_cnt = step_rec->job_ptr->alloc_lps_cnt;
-        if (cred_arg.alloc_lps_cnt > 0) {
-                cred_arg.alloc_lps = xmalloc(cred_arg.alloc_lps_cnt * sizeof(int));
-                memcpy(cred_arg.alloc_lps, step_rec->job_ptr->alloc_lps, 
-                       cred_arg.alloc_lps_cnt*sizeof(int));
+                cred_arg.ntask_cnt = step_rec->job_ptr->ntask_cnt;
+        if (cred_arg.ntask_cnt > 0) {
+                cred_arg.ntask = xmalloc(cred_arg.ntask_cnt * sizeof(int));
+                memcpy(cred_arg.ntask, step_rec->job_ptr->ntask, 
+                       cred_arg.ntask_cnt*sizeof(int));
         } else
-		cred_arg.alloc_lps = NULL;
+		cred_arg.ntask = NULL;
 
 	*slurm_cred = slurm_cred_create(slurmctld_config.cred_ctx, 
 			&cred_arg);
-	xfree(cred_arg.alloc_lps);
+	xfree(cred_arg.ntask);
 	if (*slurm_cred == NULL) {
 		error("slurm_cred_create error");
 		return ESLURM_INVALID_JOB_CREDENTIAL;
@@ -507,6 +507,10 @@
 				(sizeof(uint32_t) * job_ptr->num_cpu_groups));
 		alloc_msg.error_code     = error_code;
 		alloc_msg.job_id         = job_ptr->job_id;
+		alloc_msg.node_addr      = xmalloc(sizeof(slurm_addr) *
+				job_ptr->node_cnt);
+		memcpy(alloc_msg.node_addr, job_ptr->node_addr, 
+				(sizeof(slurm_addr) * job_ptr->node_cnt));
 		alloc_msg.node_cnt       = job_ptr->node_cnt;
 		alloc_msg.node_list      = xstrdup(job_ptr->nodes);
 		alloc_msg.num_cpu_groups = job_ptr->num_cpu_groups;
@@ -514,14 +518,17 @@
 			select_g_copy_jobinfo(job_ptr->select_jobinfo);
 		unlock_slurmctld(job_write_lock);
 
-		slurm_msg_t_init(&response_msg);
 		response_msg.msg_type = RESPONSE_RESOURCE_ALLOCATION;
 		response_msg.data = &alloc_msg;
+		forward_init(&response_msg.forward, NULL);
+		response_msg.ret_list = NULL;
+		response_msg.forward_struct_init = 0;
 	
 		if (slurm_send_node_msg(msg->conn_fd, &response_msg) < 0)
 			_kill_job_on_msg_fail(job_ptr->job_id);
 		xfree(alloc_msg.cpu_count_reps);
 		xfree(alloc_msg.cpus_per_node);
+		xfree(alloc_msg.node_addr);
 		xfree(alloc_msg.node_list);
 		select_g_free_jobinfo(&alloc_msg.select_jobinfo);
 		schedule_job_save();	/* has own locks */
@@ -562,11 +569,13 @@
 		debug2("_slurm_rpc_dump_conf %s", TIME_STR);
 
 		/* init response_msg structure */
-		slurm_msg_t_init(&response_msg);
 		response_msg.address = msg->address;
 		response_msg.msg_type = RESPONSE_BUILD_INFO;
 		response_msg.data = &config_tbl;
-		
+		forward_init(&response_msg.forward, NULL);
+		response_msg.ret_list = NULL;
+		response_msg.forward_struct_init = 0;
+	
 		/* send message */
 		slurm_send_node_msg(msg->conn_fd, &response_msg);
 		free_slurm_conf(&config_tbl, false);
@@ -604,12 +613,14 @@
 		     dump_size, TIME_STR);
 
 		/* init response_msg structure */
-		slurm_msg_t_init(&response_msg);
 		response_msg.address = msg->address;
 		response_msg.msg_type = RESPONSE_JOB_INFO;
 		response_msg.data = dump;
 		response_msg.data_size = dump_size;
-		
+		forward_init(&response_msg.forward, NULL);
+		response_msg.ret_list = NULL;
+		response_msg.forward_struct_init = 0;
+	
 		/* send message */
 		slurm_send_node_msg(msg->conn_fd, &response_msg);
 		xfree(dump);
@@ -620,8 +631,8 @@
 static void _slurm_rpc_end_time(slurm_msg_t * msg)
 {
 	DEF_TIMERS;
-	job_alloc_info_msg_t *time_req_msg =
-		(job_alloc_info_msg_t *) msg->data;
+	old_job_alloc_msg_t *time_req_msg =
+		(old_job_alloc_msg_t *) msg->data;
 	srun_timeout_msg_t timeout_msg;
 	slurm_msg_t response_msg;
 	int rc;
@@ -639,10 +650,12 @@
 	if (rc != SLURM_SUCCESS) {
 		slurm_send_rc_msg(msg, rc);
 	} else {
-		slurm_msg_t_init(&response_msg);
 		response_msg.address  = msg->address;
 		response_msg.msg_type = SRUN_TIMEOUT;
 		response_msg.data     = &timeout_msg;
+		forward_init(&response_msg.forward, NULL);
+		response_msg.ret_list = NULL;
+		response_msg.forward_struct_init = 0;
 		slurm_send_node_msg(msg->conn_fd, &response_msg);
 	}
 	debug2("_slurm_rpc_end_time jobid=%u %s", 
@@ -672,18 +685,20 @@
 		slurm_send_rc_msg(msg, SLURM_NO_CHANGE_IN_DATA);
 	} else {
 		pack_all_node(&dump, &dump_size, node_req_msg->show_flags, 
-			      g_slurm_auth_get_uid(msg->auth_cred));
+				g_slurm_auth_get_uid(msg->auth_cred));
 		unlock_slurmctld(node_read_lock);
 		END_TIMER;
 		debug2("_slurm_rpc_dump_nodes, size=%d %s",
 		     dump_size, TIME_STR);
 
 		/* init response_msg structure */
-		slurm_msg_t_init(&response_msg);
 		response_msg.address = msg->address;
 		response_msg.msg_type = RESPONSE_NODE_INFO;
 		response_msg.data = dump;
 		response_msg.data_size = dump_size;
+		forward_init(&response_msg.forward, NULL);
+		response_msg.ret_list = NULL;
+		response_msg.forward_struct_init = 0;
 	
 		/* send message */
 		slurm_send_node_msg(msg->conn_fd, &response_msg);
@@ -720,12 +735,14 @@
 		     dump_size, TIME_STR);
 
 		/* init response_msg structure */
-		slurm_msg_t_init(&response_msg);
 		response_msg.address = msg->address;
 		response_msg.msg_type = RESPONSE_PARTITION_INFO;
 		response_msg.data = dump;
 		response_msg.data_size = dump_size;
-		
+		forward_init(&response_msg.forward, NULL);
+		response_msg.ret_list = NULL;
+		response_msg.forward_struct_init = 0;
+	
 		/* send message */
 		slurm_send_node_msg(msg->conn_fd, &response_msg);
 		xfree(dump);
@@ -793,7 +810,7 @@
 	slurmctld_lock_t job_write_lock = { 
 		READ_LOCK, WRITE_LOCK, WRITE_LOCK, NO_LOCK };
 	uid_t uid;
-	
+
 	START_TIMER;
 	debug2("Processing RPC: REQUEST_CANCEL_JOB_STEP");
 	uid = g_slurm_auth_get_uid(msg->auth_cred);
@@ -846,7 +863,6 @@
 			schedule_job_save();
 		}
 	}
- 
 }
 
 /* _slurm_rpc_complete_job_allocation - process RPC to note the
@@ -942,8 +958,7 @@
 		if (error_code == SLURM_SUCCESS) {
 			update_node_msg_t update_node_msg;
 			update_node_msg.node_names =
-				comp_msg->node_name;
-			update_node_msg.features = NULL;
+			    comp_msg->node_name;
 			update_node_msg.node_state = NODE_STATE_DOWN;
 			update_node_msg.reason = "step complete failure";
 			error_code = update_node(&update_node_msg);
@@ -1035,27 +1050,25 @@
 			slurm_strerror(error_code));
 		slurm_send_rc_msg(msg, error_code);
 	} else {
-		slurm_step_layout_t *layout = step_rec->step_layout;
-		
 		info("_slurm_rpc_job_step_create: StepId=%u.%u %s %s",
 			step_rec->job_ptr->job_id, step_rec->step_id, 
 			req_step_msg->node_list, TIME_STR);
 
 		job_step_resp.job_step_id = step_rec->step_id;
-		job_step_resp.step_layout = slurm_step_layout_copy(layout);
-		
+		job_step_resp.node_list   = xstrdup(req_step_msg->node_list);
 		job_step_resp.cred        = slurm_cred;
 		job_step_resp.switch_job  = switch_copy_jobinfo(
 						step_rec->switch_job);
-		
 		unlock_slurmctld(job_write_lock);
-		slurm_msg_t_init(&resp);
 		resp.address = msg->address;
 		resp.msg_type = RESPONSE_JOB_STEP_CREATE;
 		resp.data = &job_step_resp;
-		
+		forward_init(&resp.forward, NULL);
+		resp.ret_list = NULL;
+		resp.forward_struct_init = 0;
+	
 		slurm_send_node_msg(msg->conn_fd, &resp);
-		slurm_step_layout_destroy(job_step_resp.step_layout);
+		xfree(job_step_resp.node_list);
 		slurm_cred_destroy(slurm_cred);
 		switch_free_jobinfo(job_step_resp.switch_job);
 		schedule_job_save();	/* Sets own locks */
@@ -1085,7 +1098,7 @@
 		debug2("_slurm_rpc_job_step_get_info, no change");
 		error_code = SLURM_NO_CHANGE_IN_DATA;
 	} else {
-		Buf buffer = init_buf(BUF_SIZE);
+		Buf buffer = init_buf(BUFFER_SIZE);
 		uid_t uid = g_slurm_auth_get_uid(msg->auth_cred);
 		error_code = pack_ctld_job_step_info_response_msg(
 				request->job_id, request->step_id, 
@@ -1111,11 +1124,13 @@
 	else {
 		slurm_msg_t response_msg;
 
-		slurm_msg_t_init(&response_msg);
 		response_msg.address = msg->address;
 		response_msg.msg_type = RESPONSE_JOB_STEP_INFO;
 		response_msg.data = resp_buffer;
 		response_msg.data_size = resp_buffer_size;
+		forward_init(&response_msg.forward, NULL);
+		response_msg.ret_list = NULL;
+		response_msg.forward_struct_init = 0;
 		slurm_send_node_msg(msg->conn_fd, &response_msg);
 		xfree(resp_buffer);
 	}
@@ -1205,11 +1220,10 @@
 		error_code =
 		    validate_node_specs(node_reg_stat_msg->node_name,
 					node_reg_stat_msg->cpus,
-					node_reg_stat_msg->sockets,
-					node_reg_stat_msg->cores,
-					node_reg_stat_msg->threads,
-					node_reg_stat_msg->real_memory_size,
-					node_reg_stat_msg->temporary_disk_space,
+					node_reg_stat_msg->
+					real_memory_size,
+					node_reg_stat_msg->
+					temporary_disk_space,
 					node_reg_stat_msg->job_count,
 					node_reg_stat_msg->status);
 #endif
@@ -1230,16 +1244,16 @@
 	}
 }
 
-/* _slurm_rpc_job_alloc_info - process RPC to get details on existing job */
-static void _slurm_rpc_job_alloc_info(slurm_msg_t * msg)
+/* _slurm_rpc_old_job_alloc - process RPC to get details on existing job */
+static void _slurm_rpc_old_job_alloc(slurm_msg_t * msg)
 {
 	int error_code = SLURM_SUCCESS;
 	slurm_msg_t response_msg;
 	struct job_record *job_ptr;
 	DEF_TIMERS;
-	job_alloc_info_msg_t *job_info_msg =
-	    (job_alloc_info_msg_t *) msg->data;
-	job_alloc_info_response_msg_t job_info_resp_msg;
+	old_job_alloc_msg_t *job_desc_msg =
+	    (old_job_alloc_msg_t *) msg->data;
+	resource_allocation_response_msg_t alloc_msg;
 	/* Locks: Read job, read node */
 	slurmctld_lock_t job_read_lock = { 
 		NO_LOCK, READ_LOCK, READ_LOCK, NO_LOCK };
@@ -1247,130 +1261,61 @@
 	bool do_unlock = false;
 
 	START_TIMER;
-	debug2("Processing RPC: REQUEST_JOB_ALLOCATION_INFO");
+	debug2("Processing RPC: REQUEST_OLD_JOB_RESOURCE_ALLOCATION");
 
 	/* do RPC call */
 	uid = g_slurm_auth_get_uid(msg->auth_cred);
 	do_unlock = true;
 	lock_slurmctld(job_read_lock);
-	error_code = job_alloc_info(uid, job_info_msg->job_id, &job_ptr);
+	error_code = old_job_info(uid, job_desc_msg->job_id, &job_ptr);
 	END_TIMER;
 
 	/* return result */
 	if (error_code || (job_ptr == NULL)) {
 		if (do_unlock)
 			unlock_slurmctld(job_read_lock);
-		debug2("_slurm_rpc_job_alloc_info: JobId=%u, uid=%u: %s",
-			job_info_msg->job_id, uid, 
+		debug2("_slurm_rpc_old_job_alloc: JobId=%u, uid=%u: %s",
+			job_desc_msg->job_id, uid, 
 			slurm_strerror(error_code));
 		slurm_send_rc_msg(msg, error_code);
 	} else {
-		info("_slurm_rpc_job_alloc_info JobId=%u NodeList=%s %s",
-			job_info_msg->job_id, job_ptr->nodes, TIME_STR);
+		info("_slurm_rpc_old_job_alloc JobId=%u NodeList=%s %s",
+			job_desc_msg->job_id, job_ptr->nodes, TIME_STR);
 
 		/* send job_ID  and node_name_ptr */
-		job_info_resp_msg.cpu_count_reps = 
-			xmalloc(sizeof(uint32_t) * job_ptr->num_cpu_groups);
-		memcpy(job_info_resp_msg.cpu_count_reps, 
-		       job_ptr->cpu_count_reps,
-		       (sizeof(uint32_t) * job_ptr->num_cpu_groups));
-		job_info_resp_msg.cpus_per_node  = 
-			xmalloc(sizeof(uint32_t) * job_ptr->num_cpu_groups);
-		memcpy(job_info_resp_msg.cpus_per_node, job_ptr->cpus_per_node,
-		       (sizeof(uint32_t) * job_ptr->num_cpu_groups));
-		job_info_resp_msg.error_code     = error_code;
-		job_info_resp_msg.job_id         = job_info_msg->job_id;
-		job_info_resp_msg.node_addr      = xmalloc(sizeof(slurm_addr) *
-							   job_ptr->node_cnt);
-		memcpy(job_info_resp_msg.node_addr, job_ptr->node_addr,
-		       (sizeof(slurm_addr) * job_ptr->node_cnt));
-		job_info_resp_msg.node_cnt       = job_ptr->node_cnt;
-		job_info_resp_msg.node_list      = xstrdup(job_ptr->nodes);
-		job_info_resp_msg.num_cpu_groups = job_ptr->num_cpu_groups;
-		job_info_resp_msg.select_jobinfo = 
-			select_g_copy_jobinfo(job_ptr->select_jobinfo);
+		alloc_msg.cpu_count_reps = xmalloc(sizeof(uint32_t) *
+				job_ptr->num_cpu_groups);
+		memcpy(alloc_msg.cpu_count_reps, 
+				job_ptr->cpu_count_reps,
+				(sizeof(uint32_t) * job_ptr->num_cpu_groups));
+		alloc_msg.cpus_per_node  = xmalloc(sizeof(uint32_t) *
+				job_ptr->num_cpu_groups);
+		memcpy(alloc_msg.cpus_per_node, job_ptr->cpus_per_node,
+				(sizeof(uint32_t) * job_ptr->num_cpu_groups));
+		alloc_msg.error_code     = error_code;
+		alloc_msg.job_id         = job_desc_msg->job_id;
+		alloc_msg.node_addr      = xmalloc(sizeof(slurm_addr) *
+				job_ptr->node_cnt);
+		memcpy(alloc_msg.node_addr, job_ptr->node_addr,
+				(sizeof(slurm_addr) * job_ptr->node_cnt));
+		alloc_msg.node_cnt       = job_ptr->node_cnt;
+		alloc_msg.node_list      = xstrdup(job_ptr->nodes);
+		alloc_msg.num_cpu_groups = job_ptr->num_cpu_groups;
+		alloc_msg.select_jobinfo = select_g_copy_jobinfo(job_ptr->select_jobinfo);
 		unlock_slurmctld(job_read_lock);
 
-		slurm_msg_t_init(&response_msg);
-		response_msg.msg_type    = RESPONSE_JOB_ALLOCATION_INFO;
-		response_msg.data        = &job_info_resp_msg;
-		
+		response_msg.msg_type    = RESPONSE_RESOURCE_ALLOCATION;
+		response_msg.data        = &alloc_msg;
+		forward_init(&response_msg.forward, NULL);
+		response_msg.ret_list = NULL;
+		response_msg.forward_struct_init = 0;
+	
 		slurm_send_node_msg(msg->conn_fd, &response_msg);
-		select_g_free_jobinfo(&job_info_resp_msg.select_jobinfo);
-		xfree(job_info_resp_msg.cpu_count_reps);
-		xfree(job_info_resp_msg.cpus_per_node);
-		xfree(job_info_resp_msg.node_addr);
-		xfree(job_info_resp_msg.node_list);
-	}
-}
-
-/* _slurm_rpc_job_alloc_info_lite - process RPC to get minor details 
-   on existing job */
-static void _slurm_rpc_job_alloc_info_lite(slurm_msg_t * msg)
-{
-	int error_code = SLURM_SUCCESS;
-	slurm_msg_t response_msg;
-	struct job_record *job_ptr;
-	DEF_TIMERS;
-	job_alloc_info_msg_t *job_info_msg =
-	    (job_alloc_info_msg_t *) msg->data;
-	resource_allocation_response_msg_t job_info_resp_msg;
-	/* Locks: Read job, read node */
-	slurmctld_lock_t job_read_lock = { 
-		NO_LOCK, READ_LOCK, READ_LOCK, NO_LOCK };
-	uid_t uid;
-	bool do_unlock = false;
-
-	START_TIMER;
-	debug2("Processing RPC: REQUEST_JOB_ALLOCATION_INFO_LITE");
-
-	/* do RPC call */
-	uid = g_slurm_auth_get_uid(msg->auth_cred);
-	do_unlock = true;
-	lock_slurmctld(job_read_lock);
-	error_code = job_alloc_info(uid, job_info_msg->job_id, &job_ptr);
-	END_TIMER;
-
-	/* return result */
-	if (error_code || (job_ptr == NULL)) {
-		if (do_unlock)
-			unlock_slurmctld(job_read_lock);
-		debug2("_slurm_rpc_job_alloc_info_lite: JobId=%u, uid=%u: %s",
-			job_info_msg->job_id, uid, 
-			slurm_strerror(error_code));
-		slurm_send_rc_msg(msg, error_code);
-	} else {
-		info("_slurm_rpc_job_alloc_info_lite JobId=%u NodeList=%s %s",
-			job_info_msg->job_id, job_ptr->nodes, TIME_STR);
-
-		/* send job_ID  and node_name_ptr */
-		job_info_resp_msg.cpu_count_reps = 
-			xmalloc(sizeof(uint32_t) * job_ptr->num_cpu_groups);
-		memcpy(job_info_resp_msg.cpu_count_reps, 
-		       job_ptr->cpu_count_reps,
-		       (sizeof(uint32_t) * job_ptr->num_cpu_groups));
-		job_info_resp_msg.cpus_per_node  = 
-			xmalloc(sizeof(uint32_t) * job_ptr->num_cpu_groups);
-		memcpy(job_info_resp_msg.cpus_per_node, job_ptr->cpus_per_node,
-		       (sizeof(uint32_t) * job_ptr->num_cpu_groups));
-		job_info_resp_msg.error_code     = error_code;
-		job_info_resp_msg.job_id         = job_info_msg->job_id;
-		job_info_resp_msg.node_cnt       = job_ptr->node_cnt;
-		job_info_resp_msg.node_list      = xstrdup(job_ptr->nodes);
-		job_info_resp_msg.num_cpu_groups = job_ptr->num_cpu_groups;
-		job_info_resp_msg.select_jobinfo = 
-			select_g_copy_jobinfo(job_ptr->select_jobinfo);
-		unlock_slurmctld(job_read_lock);
-
-		slurm_msg_t_init(&response_msg);
-		response_msg.msg_type    = RESPONSE_JOB_ALLOCATION_INFO_LITE;
-		response_msg.data        = &job_info_resp_msg;
-		
-		slurm_send_node_msg(msg->conn_fd, &response_msg);
-		select_g_free_jobinfo(&job_info_resp_msg.select_jobinfo);
-		xfree(job_info_resp_msg.cpu_count_reps);
-		xfree(job_info_resp_msg.cpus_per_node);
-		xfree(job_info_resp_msg.node_list);
+		select_g_free_jobinfo(&alloc_msg.select_jobinfo);
+		xfree(alloc_msg.cpu_count_reps);
+		xfree(alloc_msg.cpus_per_node);
+		xfree(alloc_msg.node_addr);
+		xfree(alloc_msg.node_list);
 	}
 }
 
@@ -1421,7 +1366,6 @@
 		}
 		in_progress = false;
 		unlock_slurmctld(config_write_lock);
-		trigger_reconfig();
 	}
 	END_TIMER;
 
@@ -1615,63 +1559,110 @@
 			dump_job = true;
 		}
 	}
+
 	if (dump_job)
 		(void) schedule_job_save();	/* Has own locking */
 	if (dump_node)
 		(void) schedule_node_save();	/* Has own locking */
 }
 
-/* _slurm_rpc_step_layout - return the step layout structure for
- *      a job step, if it currently exists
- */
-static void _slurm_rpc_step_layout(slurm_msg_t *msg)
-{
-	int error_code = SLURM_SUCCESS;
+/* _slurm_rpc_step_complete - process step completion RPC to note the 
+ *      completion of a job step on at least some nodes.
+ *	If the job step is complete, it may 
+ *	represent the termination of an entire job */
+static void  _slurm_rpc_stat_jobacct(slurm_msg_t * msg)
+{
+	int error_code = SLURM_SUCCESS, i = 0, i2 = 0, i3 = 0;
+	int count = 0, count2 = 0;
 	slurm_msg_t response_msg;
 	DEF_TIMERS;
-	job_step_id_msg_t *req = (job_step_id_msg_t *)msg->data;
-	slurm_step_layout_t *step_layout = NULL;
+	stat_jobacct_msg_t *req = (stat_jobacct_msg_t *)msg->data;
+	resource_allocation_response_msg_t resp;
 	/* Locks: Write job, write node */
 	slurmctld_lock_t job_read_lock = { 
 		NO_LOCK, READ_LOCK, READ_LOCK, NO_LOCK };
 	uid_t uid = g_slurm_auth_get_uid(msg->auth_cred);
 	struct job_record *job_ptr = NULL;
 	struct step_record *step_ptr = NULL;
-		
-	START_TIMER;
-	debug2("Processing RPC: REQUEST_STEP_LAYOUT");
+	char bitstring[BUFFER_SIZE];
+	int *node_pos = NULL;
+	int node_cnt = 0;
+
+	
+	START_TIMER;
+	debug2("Processing RPC: MESSAGE_STAT_JOBACCT");
 
 	lock_slurmctld(job_read_lock);
-	error_code = job_alloc_info(uid, req->job_id, &job_ptr);
+	error_code = old_job_info(uid, req->job_id, &job_ptr);
 	END_TIMER;
 	/* return result */
 	if (error_code || (job_ptr == NULL)) {
 		unlock_slurmctld(job_read_lock);
-		debug2("_slurm_rpc_step_layout: JobId=%u, uid=%u: %s",
+		debug2("_slurm_rpc_stat_jobacct: JobId=%u, uid=%u: %s",
 			req->job_id, uid, 
 			slurm_strerror(error_code));
 		slurm_send_rc_msg(msg, error_code);
 		return;
-	}
-
-	step_ptr = find_step_record(job_ptr, req->step_id);
-	if(!step_ptr) {
+	} else {
+		step_ptr = find_step_record(job_ptr, req->step_id);
+		if(!step_ptr) {
+			unlock_slurmctld(job_read_lock);
+			debug2("_slurm_rpc_stat_jobacct: "
+			       "JobId=%u.%u Not Found",
+			       req->job_id, req->step_id); 
+			slurm_send_rc_msg(msg, ESLURM_INVALID_JOB_ID);
+			return;
+		}
+		node_cnt = bit_set_count(step_ptr->step_node_bitmap);
+		resp.node_addr = xmalloc(sizeof(slurm_addr) * node_cnt);
+
+		bit_fmt(bitstring, BUFFER_SIZE, step_ptr->step_node_bitmap);
+		node_pos = bitfmt2int(bitstring);
+		count = 0;
+		count2 = 0;
+		i = node_pos[count++];
+		i2 = node_pos[count++];
+		while(i != -1) {
+			if(i2 == -1) {
+				memcpy(&resp.node_addr[count2++], 
+				       &node_record_table_ptr[i].slurm_addr, 
+				       sizeof(slurm_addr));
+			       
+				
+			} else {
+				for(i3=i; i3 <= i2; i3++) {
+					if(i3 == -1) {
+						error("error with bitfmt2int "
+						      "on the %d one",
+						      i3);
+						break;
+					}
+					memcpy(&resp.node_addr[count2++], 
+					       &node_record_table_ptr[i3].
+					       slurm_addr, 
+					       sizeof(slurm_addr));
+				}
+			}
+			i = node_pos[count++];
+			i2 = node_pos[count++];	
+		}
+		resp.node_list = xstrdup(step_ptr->step_node_list);
+		resp.node_cnt = node_cnt;
+		resp.job_id = req->job_id;
+		resp.num_cpu_groups = 0;
+		resp.select_jobinfo = NULL;
 		unlock_slurmctld(job_read_lock);
-		debug2("_slurm_rpc_step_layout: "
-		       "JobId=%u.%u Not Found",
-		       req->job_id, req->step_id); 
-		slurm_send_rc_msg(msg, ESLURM_INVALID_JOB_ID);
-		return;
-	}
-	step_layout = slurm_step_layout_copy(step_ptr->step_layout);
-	unlock_slurmctld(job_read_lock);
-
-	slurm_msg_t_init(&response_msg);
-	response_msg.msg_type    = RESPONSE_STEP_LAYOUT;
-	response_msg.data        = step_layout;
+		response_msg.msg_type    = RESPONSE_RESOURCE_ALLOCATION;
+		response_msg.data        = &resp;
+		forward_init(&response_msg.forward, NULL);
+		response_msg.ret_list = NULL;
+		response_msg.forward_struct_init = 0;
 	
-	slurm_send_node_msg(msg->conn_fd, &response_msg);
-	slurm_step_layout_destroy(step_layout);
+		slurm_send_node_msg(msg->conn_fd, &response_msg);
+		xfree(resp.node_list);
+		xfree(resp.node_addr);	
+		xfree(node_pos);
+	}
 }
 
 /* _slurm_rpc_submit_batch_job - process RPC to submit a batch job */
@@ -1694,7 +1685,6 @@
 	START_TIMER;
 	debug2("Processing RPC: REQUEST_SUBMIT_BATCH_JOB");
 
-	slurm_msg_t_init(&response_msg);
 	/* do RPC call */
 	dump_job_desc(job_desc_msg);
 	uid = g_slurm_auth_get_uid(msg->auth_cred);
@@ -1742,7 +1732,10 @@
 				submit_msg.error_code = error_code;
 				response_msg.msg_type = 
 					RESPONSE_SUBMIT_BATCH_JOB;
-			
+				forward_init(&response_msg.forward, NULL);
+				response_msg.ret_list = NULL;
+				response_msg.forward_struct_init = 0;
+	
 				response_msg.data = &submit_msg;
 				slurm_send_node_msg(msg->conn_fd,
 						    &response_msg);
@@ -1775,6 +1768,9 @@
 		submit_msg.error_code = error_code;
 		response_msg.msg_type = RESPONSE_SUBMIT_BATCH_JOB;
 		response_msg.data = &submit_msg;
+		forward_init(&response_msg.forward, NULL);
+		response_msg.ret_list = NULL;
+		response_msg.forward_struct_init = 0;
 		slurm_send_node_msg(msg->conn_fd, &response_msg);
 		schedule();		/* has own locks */
 		schedule_job_save();	/* has own locks */
@@ -1914,7 +1910,6 @@
 	if (schedule())
 		schedule_job_save();
 	schedule_node_save();
-	trigger_reconfig();
 }
 
 /* _slurm_rpc_update_partition - process RPC to update the configuration 
@@ -1944,8 +1939,6 @@
 		/* do RPC call */
 		if(part_desc_ptr->hidden == (uint16_t)INFINITE) 
 			error_code = select_g_update_block(part_desc_ptr);
-		else if(part_desc_ptr->root_only == (uint16_t)INFINITE) 
-			error_code = select_g_update_sub_node(part_desc_ptr);
 		else {
 			lock_slurmctld(part_write_lock);
 			error_code = update_part(part_desc_ptr);
@@ -2040,11 +2033,13 @@
 	} else {
 		debug2("_slurm_rpc_job_ready(%u)=%d %s", id_msg->job_id, 
 		       result, TIME_STR);
-		slurm_msg_t_init(&response_msg);
+		rc_msg.return_code = result;
 		response_msg.address = msg->address;
 		response_msg.msg_type = RESPONSE_JOB_READY;
-		rc_msg.return_code = result;
 		response_msg.data = &rc_msg;
+		forward_init(&response_msg.forward, NULL);
+		response_msg.ret_list = NULL;
+		response_msg.forward_struct_init = 0;
 		slurm_send_node_msg(msg->conn_fd, &response_msg);
 	}
 }
@@ -2061,8 +2056,7 @@
 
 	START_TIMER;
 	debug2("Processing RPC: REQUEST_NODE_SELECT_INFO");
-	error_code = select_g_pack_node_info(sel_req_msg->last_update,
-					     &buffer);
+	error_code = select_g_pack_node_info(sel_req_msg->last_update, &buffer);
 	END_TIMER;
 
 	if (error_code) {
@@ -2071,11 +2065,13 @@
 		slurm_send_rc_msg(msg, error_code);
 	} else {
 		/* init response_msg structure */
-		slurm_msg_t_init(&response_msg);
 		response_msg.address = msg->address;
 		response_msg.msg_type = RESPONSE_NODE_SELECT_INFO;
 		response_msg.data = get_buf_data(buffer);
 		response_msg.data_size = get_buf_offset(buffer);
+		forward_init(&response_msg.forward, NULL);
+		response_msg.ret_list = NULL;
+		response_msg.forward_struct_init = 0;
 		/* send message */
 		slurm_send_node_msg(msg->conn_fd, &response_msg);
   
@@ -2131,37 +2127,6 @@
 		/* Functions below provide their own locking */
 		if (sus_ptr->op == SUSPEND_JOB)
 			(void) schedule();
-		schedule_job_save();
-	}
-}
-
-inline static void _slurm_rpc_requeue(slurm_msg_t * msg)
-{
-	int error_code = SLURM_SUCCESS;
-	DEF_TIMERS;
-	job_id_msg_t *requeue_ptr = (job_id_msg_t *) msg->data;
-	/* Locks: write job and node */
-	slurmctld_lock_t job_write_lock = {
-		NO_LOCK, WRITE_LOCK, WRITE_LOCK, NO_LOCK };
-	uid_t uid;
-
-	START_TIMER;
-	info("Processing RPC: REQUEST_REQUEUE");
-	uid = g_slurm_auth_get_uid(msg->auth_cred);
-
-	lock_slurmctld(job_write_lock);
-	error_code = job_requeue(uid, requeue_ptr->job_id, 
-		msg->conn_fd);
-	unlock_slurmctld(job_write_lock);
-	END_TIMER;
-
-	if (error_code) {
-		info("_slurm_rpc_requeue %u: %s", requeue_ptr->job_id,
-			slurm_strerror(error_code));
-	} else {
-		info("_slurm_rpc_requeue %u: %s", requeue_ptr->job_id,
-			TIME_STR);
-		/* Functions below provide their own locking */
 		schedule_job_save();
 	}
 }
@@ -2364,7 +2329,7 @@
 	req_step_msg.task_dist = SLURM_DIST_CYCLIC;
 	req_step_msg.port = 0;
 	req_step_msg.host = NULL;
-	req_step_msg.name = job_desc_msg->name;
+	req_step_msg.name = NULL;
 	req_step_msg.network = NULL;
 	req_step_msg.node_list = NULL;
 
@@ -2418,16 +2383,6 @@
 	launch_msg_ptr->gid = job_ptr->group_id;
 	launch_msg_ptr->uid = uid;
 	launch_msg_ptr->nodes = xstrdup(job_ptr->nodes);
-
-	if (make_batch_job_cred(launch_msg_ptr)) {
-		error("aborting batch step %u.%u", job_ptr->job_id,
-			job_ptr->group_id);
-		xfree(launch_msg_ptr->nodes);
-		xfree(launch_msg_ptr);
-		delete_step_record(job_ptr, step_rec->step_id);
-		return SLURM_ERROR;
-	}
-
 	launch_msg_ptr->err = xstrdup(job_desc_msg->err);
 	launch_msg_ptr->in = xstrdup(job_desc_msg->in);
 	launch_msg_ptr->out = xstrdup(job_desc_msg->out);
@@ -2472,7 +2427,10 @@
 	agent_arg_ptr = (agent_arg_t *) xmalloc(sizeof(agent_arg_t));
 	agent_arg_ptr->node_count = 1;
 	agent_arg_ptr->retry = 0;
-	agent_arg_ptr->hostlist = hostlist_create(node_ptr->name);
+	agent_arg_ptr->slurm_addr = xmalloc(sizeof(struct sockaddr_in));
+	memcpy(agent_arg_ptr->slurm_addr,
+	       &(node_ptr->slurm_addr), sizeof(struct sockaddr_in));
+	agent_arg_ptr->node_names = xstrdup(node_ptr->name);
 	agent_arg_ptr->msg_type = REQUEST_BATCH_JOB_LAUNCH;
 	agent_arg_ptr->msg_args = (void *) launch_msg_ptr;
 
@@ -2482,51 +2440,3 @@
 	*step_id = step_rec->step_id;
 	return SLURM_SUCCESS;
 }
-
-inline static void  _slurm_rpc_trigger_clear(slurm_msg_t * msg)
-{
-	int rc;
-	uid_t uid;
-	trigger_info_msg_t * trigger_ptr = (trigger_info_msg_t *) msg->data;
-
-	debug("Processing RPC: REQUEST_TRIGGER_CLEAR");
-	uid = g_slurm_auth_get_uid(msg->auth_cred);
-
-	rc = trigger_clear(uid, trigger_ptr);
-	slurm_send_rc_msg(msg, rc);
-}
-
-inline static void  _slurm_rpc_trigger_get(slurm_msg_t * msg)
-{
-	uid_t uid;
-	trigger_info_msg_t *resp_data;
-	trigger_info_msg_t * trigger_ptr = (trigger_info_msg_t *) msg->data;
-	slurm_msg_t response_msg;
-
-	debug("Processing RPC: REQUEST_TRIGGER_GET");
-	uid = g_slurm_auth_get_uid(msg->auth_cred);
-
-	resp_data = trigger_get(uid, trigger_ptr);
-
-	slurm_msg_t_init(&response_msg);
-	response_msg.address  = msg->address;
-	response_msg.msg_type = RESPONSE_TRIGGER_GET;
-	response_msg.data     = resp_data;
-	slurm_send_node_msg(msg->conn_fd, &response_msg);
-	slurm_free_trigger_msg(resp_data);
-}
-
-inline static void  _slurm_rpc_trigger_set(slurm_msg_t * msg)
-{
-	int rc;
-	uid_t uid;
-	gid_t gid;
-	trigger_info_msg_t * trigger_ptr = (trigger_info_msg_t *) msg->data;
-
-	debug("Processing RPC: REQUEST_TRIGGER_SET");
-	uid = g_slurm_auth_get_uid(msg->auth_cred);
-	gid = g_slurm_auth_get_gid(msg->auth_cred);
-
-	rc = trigger_set(uid, gid, trigger_ptr);
-	slurm_send_rc_msg(msg, rc);
-}